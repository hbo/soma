--- conflicted
+++ resolved
@@ -25,7 +25,6 @@
 	return &res
 }
 
-<<<<<<< HEAD
 func (u SomaUtil) UnfilteredResultFromResponse(resp *resty.Response) *proto.Result {
 	decoder := json.NewDecoder(bytes.NewReader(resp.Body()))
 	res := proto.Result{}
@@ -34,12 +33,8 @@
 	return &res
 }
 
-func (u SomaUtil) VerifyEnvironment(env string) {
-	resp := u.GetRequest("/environments/")
-=======
 func (u SomaUtil) VerifyEnvironment(c *resty.Client, env string) {
 	resp := u.GetRequest(c, "/environments/")
->>>>>>> 8f9a867c
 	res := u.DecodeResultFromResponse(resp)
 	for _, e := range *res.Environments {
 		if e.Name == env {
@@ -49,14 +44,14 @@
 	u.Abort(fmt.Sprintf("Invalid environment specified: %s", env))
 }
 
-func (u SomaUtil) AsyncWait(enabled bool, resp *resty.Response) {
+func (u SomaUtil) AsyncWait(enabled bool, c *resty.Client, resp *resty.Response) {
 	if !enabled {
 		return
 	}
 	r := u.DecodeResultFromResponse(resp)
 	if r.StatusCode == 202 && r.JobId != "" {
 		fmt.Fprintf(os.Stderr, "Waiting for job: %s\n", r.JobId)
-		u.PutRequest(fmt.Sprintf("/jobs/%s", r.JobId))
+		u.PutRequest(c, fmt.Sprintf("/jobs/%s", r.JobId))
 	}
 }
 
