package main

import (
	"fmt"
	"os"

	"github.com/codegangsta/cli"
)

func registerBuckets(app cli.App) *cli.App {
	app.Commands = append(app.Commands,
		[]cli.Command{
			// buckets
			{
				Name:  "buckets",
				Usage: "SUBCOMMANDS for buckets",
				Subcommands: []cli.Command{
					{
						Name:   "create",
						Usage:  "Create a new bucket inside a repository",
						Action: runtime(cmdBucketCreate),
					},
					{
						Name:   "delete",
						Usage:  "Mark an existing bucket as deleted",
						Action: runtime(cmdBucketDelete),
					},
					{
						Name:   "restore",
						Usage:  "Restore a bucket marked as deleted",
						Action: runtime(cmdBucketRestore),
					},
					{
						Name:   "purge",
						Usage:  "Remove a deleted bucket",
						Action: runtime(cmdBucketPurge),
					},
					{
						Name:   "freeze",
						Usage:  "Freeze a bucket",
						Action: runtime(cmdBucketFreeze),
					},
					{
						Name:   "thaw",
						Usage:  "Thaw a frozen bucket",
						Action: runtime(cmdBucketThaw),
					},
					{
						Name:   "rename",
						Usage:  "Rename an existing bucket",
						Action: runtime(cmdBucketRename),
					},
					{
						Name:   "list",
						Usage:  "List existing buckets",
						Action: runtime(cmdBucketList),
					},
					{
						Name:   "show",
						Usage:  "Show information about a specific bucket",
						Action: runtime(cmdBucketShow),
					},
					{
						Name:  "property",
						Usage: "SUBCOMMANDS for properties",
						Subcommands: []cli.Command{
							{
								Name:  "add",
								Usage: "SUBCOMMANDS for property add",
								Subcommands: []cli.Command{
									{
										Name:   "system",
										Usage:  "Add a system property to a bucket",
										Action: runtime(cmdBucketSystemPropertyAdd),
									},
									{
										Name:   "service",
										Usage:  "Add a service property to a bucket",
										Action: runtime(cmdBucketServicePropertyAdd),
									},
								},
							},
						},
					},
				},
			}, // end buckets
		}...,
	)
	return &app
}

func cmdBucketCreate(c *cli.Context) error {
	utl.ValidateCliArgumentCount(c, 5)
	multKeys := []string{"repository", "environment"}
	uniqKeys := []string{}

	opts := utl.ParseVariadicArguments(multKeys,
		uniqKeys,
		multKeys, // as reqKeys
		c.Args().Tail())

	repoId := utl.TryGetRepositoryByUUIDOrName(Client, opts["repository"][0])

	// fetch list of environments from SOMA to check if a valid
	// environment was requested
	utl.VerifyEnvironment(Client, opts["environment"][0])

	req := proto.Request{
		Bucket: &proto.Bucket{
			Name:         c.Args().First(),
			RepositoryId: repoId,
			Environment:  opts["environment"][0],
		},
	}

	resp := utl.PostRequestWithBody(Client, req, "/buckets/")
	fmt.Println(resp)
<<<<<<< HEAD
	utl.AsyncWait(Cfg.AsyncWait, resp)
=======
	return nil
>>>>>>> 8f9a867c
}

func cmdBucketDelete(c *cli.Context) error {
	utl.ValidateCliArgumentCount(c, 3)
	utl.ValidateCliArgument(c, 2, "repository")
	repoId := utl.TryGetRepositoryByUUIDOrName(Client, c.Args().Get(2))
	buckId := utl.TryGetBucketByUUIDOrName(Client,
		c.Args().Get(0),
		repoId)
	path := fmt.Sprintf("/buckets/%s", buckId)

	resp := utl.DeleteRequest(Client, path)
	fmt.Println(resp)
<<<<<<< HEAD
	utl.AsyncWait(Cfg.AsyncWait, resp)
=======
	return nil
>>>>>>> 8f9a867c
}

func cmdBucketRestore(c *cli.Context) error {
	utl.ValidateCliArgumentCount(c, 3)
	utl.ValidateCliArgument(c, 2, "repository")
	repoId := utl.TryGetRepositoryByUUIDOrName(Client, c.Args().Get(2))
	buckId := utl.TryGetBucketByUUIDOrName(Client,
		c.Args().Get(0),
		repoId)
	path := fmt.Sprintf("/buckets/%s", buckId)

	req := proto.Request{
		Flags: &proto.Flags{
			Restore: true,
		},
	}

	resp := utl.PatchRequestWithBody(Client, req, path)
	fmt.Println(resp)
<<<<<<< HEAD
	utl.AsyncWait(Cfg.AsyncWait, resp)
=======
	return nil
>>>>>>> 8f9a867c
}

func cmdBucketPurge(c *cli.Context) error {
	utl.ValidateCliArgumentCount(c, 3)
	utl.ValidateCliArgument(c, 2, "repository")
	repoId := utl.TryGetRepositoryByUUIDOrName(Client, c.Args().Get(2))
	buckId := utl.TryGetBucketByUUIDOrName(Client,
		c.Args().Get(0),
		repoId)
	path := fmt.Sprintf("/buckets/%s", buckId)

	req := proto.Request{
		Flags: &proto.Flags{
			Purge: true,
		},
	}

	resp := utl.DeleteRequestWithBody(Client, req, path)
	fmt.Println(resp)
<<<<<<< HEAD
	utl.AsyncWait(Cfg.AsyncWait, resp)
=======
	return nil
>>>>>>> 8f9a867c
}

func cmdBucketFreeze(c *cli.Context) error {
	utl.ValidateCliArgumentCount(c, 3)
	utl.ValidateCliArgument(c, 2, "repository")
	repoId := utl.TryGetRepositoryByUUIDOrName(Client, c.Args().Get(2))
	buckId := utl.TryGetBucketByUUIDOrName(Client,
		c.Args().Get(0),
		repoId)
	path := fmt.Sprintf("/buckets/%s", buckId)

	req := proto.Request{
		Flags: &proto.Flags{
			Freeze: true,
		},
	}

	resp := utl.PatchRequestWithBody(Client, req, path)
	fmt.Println(resp)
<<<<<<< HEAD
	utl.AsyncWait(Cfg.AsyncWait, resp)
=======
	return nil
>>>>>>> 8f9a867c
}

func cmdBucketThaw(c *cli.Context) error {
	utl.ValidateCliArgumentCount(c, 3)
	utl.ValidateCliArgument(c, 2, "repository")
	repoId := utl.TryGetRepositoryByUUIDOrName(Client, c.Args().Get(2))
	buckId := utl.TryGetBucketByUUIDOrName(Client,
		c.Args().Get(0),
		repoId)
	path := fmt.Sprintf("/buckets/%s", buckId)

	req := proto.Request{
		Flags: &proto.Flags{
			Thaw: true,
		},
	}

	resp := utl.PatchRequestWithBody(Client, req, path)
	fmt.Println(resp)
<<<<<<< HEAD
	utl.AsyncWait(Cfg.AsyncWait, resp)
=======
	return nil
>>>>>>> 8f9a867c
}

func cmdBucketRename(c *cli.Context) error {
	utl.ValidateCliArgumentCount(c, 5)
	utl.ValidateCliArgument(c, 2, "to")
	utl.ValidateCliArgument(c, 4, "repository")
	repoId := utl.TryGetRepositoryByUUIDOrName(Client, c.Args().Get(4))
	buckId := utl.TryGetBucketByUUIDOrName(Client,
		c.Args().Get(0),
		repoId)
	path := fmt.Sprintf("/buckets/%s", buckId)

	req := proto.Request{
		Bucket: &proto.Bucket{
			Name: c.Args().Get(2),
		},
	}

	resp := utl.PatchRequestWithBody(Client, req, path)
	fmt.Println(resp)
<<<<<<< HEAD
	utl.AsyncWait(Cfg.AsyncWait, resp)
=======
	return nil
>>>>>>> 8f9a867c
}

func cmdBucketList(c *cli.Context) error {
	utl.ValidateCliArgumentCount(c, 0)

	resp := utl.GetRequest(Client, "/buckets/")
	fmt.Println(resp)
<<<<<<< HEAD
	utl.AsyncWait(Cfg.AsyncWait, resp)
=======
	return nil
>>>>>>> 8f9a867c
}

func cmdBucketShow(c *cli.Context) error {
	utl.ValidateCliArgumentCount(c, 1)
	bucketId := utl.BucketByUUIDOrName(Client, c.Args().First())

	path := fmt.Sprintf("/buckets/%s", bucketId)
	resp := utl.GetRequest(Client, path)
	fmt.Println(resp)
<<<<<<< HEAD
	utl.AsyncWait(Cfg.AsyncWait, resp)
=======
	return nil
>>>>>>> 8f9a867c
}

func cmdBucketSystemPropertyAdd(c *cli.Context) error {
	utl.ValidateCliMinArgumentCount(c, 7)
	multiple := []string{}
	required := []string{"to", "value", "view"}
	unique := []string{"to", "in", "value", "view", "inheritance", "childrenonly"}
	opts := utl.ParseVariadicArguments(multiple, unique, required, c.Args().Tail())
	if _, ok := opts["in"]; ok {
		fmt.Fprintln(os.Stderr, "Hint: Keyword `in` is DEPRECATED for buckets, since they are global objects. Ignoring.")
	}

	bucketId := utl.BucketByUUIDOrName(Client, opts["to"][0])
	utl.CheckStringIsSystemProperty(Client, c.Args().First())

	prop := proto.Property{
		Type: "system",
		View: opts["view"][0],
		System: &proto.PropertySystem{
			Name:  c.Args().First(),
			Value: opts["value"][0],
		},
	}
	if _, ok := opts["inheritance"]; ok {
		prop.Inheritance = utl.GetValidatedBool(opts["inheritance"][0])
	} else {
		prop.Inheritance = true
	}
	if _, ok := opts["childrenonly"]; ok {
		prop.ChildrenOnly = utl.GetValidatedBool(opts["childrenonly"][0])
	} else {
		prop.ChildrenOnly = false
	}

	req := proto.Request{
		Bucket: &proto.Bucket{
			Id: bucketId,
			Properties: &[]proto.Property{
				prop,
			},
		},
	}

	path := fmt.Sprintf("/buckets/%s/property/system/", bucketId)
	resp := utl.PostRequestWithBody(Client, req, path)
	fmt.Println(resp)
<<<<<<< HEAD
	utl.AsyncWait(Cfg.AsyncWait, resp)
=======
	return nil
>>>>>>> 8f9a867c
}

func cmdBucketServicePropertyAdd(c *cli.Context) error {
	utl.ValidateCliMinArgumentCount(c, 5)
	multiple := []string{}
	required := []string{"to", "view"}
	unique := []string{"to", "in", "view", "inheritance", "childrenonly"}

	opts := utl.ParseVariadicArguments(multiple, unique, required, c.Args().Tail())
	if _, ok := opts["in"]; ok {
		fmt.Fprintln(os.Stderr, "Hint: Keyword `in` is DEPRECATED for buckets, since they are global objects. Ignoring.")
	}
	bucketId := utl.BucketByUUIDOrName(Client, opts["to"][0])
	teamId := utl.TeamIdForBucket(Client, bucketId)
	// no reason to fill out the attributes, client-provided
	// attributes are discarded by the server
	prop := proto.Property{
		Type: "service",
		View: opts["view"][0],
		Service: &proto.PropertyService{
			Name:       c.Args().First(),
			TeamId:     teamId,
			Attributes: []proto.ServiceAttribute{},
		},
	}
	if _, ok := opts["inheritance"]; ok {
		prop.Inheritance = utl.GetValidatedBool(opts["inheritance"][0])
	} else {
		prop.Inheritance = true
	}
	if _, ok := opts["childrenonly"]; ok {
		prop.ChildrenOnly = utl.GetValidatedBool(opts["childrenonly"][0])
	} else {
		prop.ChildrenOnly = false
	}

	req := proto.Request{
		Bucket: &proto.Bucket{
			Id: bucketId,
			Properties: &[]proto.Property{
				prop,
			},
		},
	}

	path := fmt.Sprintf("/buckets/%s/property/service/", bucketId)
	resp := utl.PostRequestWithBody(Client, req, path)
	fmt.Println(resp)
<<<<<<< HEAD
	utl.AsyncWait(Cfg.AsyncWait, resp)
=======
	return nil
>>>>>>> 8f9a867c
}

// vim: ts=4 sw=4 sts=4 noet fenc=utf-8 ffs=unix<|MERGE_RESOLUTION|>--- conflicted
+++ resolved
@@ -115,11 +115,8 @@
 
 	resp := utl.PostRequestWithBody(Client, req, "/buckets/")
 	fmt.Println(resp)
-<<<<<<< HEAD
-	utl.AsyncWait(Cfg.AsyncWait, resp)
-=======
-	return nil
->>>>>>> 8f9a867c
+	utl.AsyncWait(Cfg.AsyncWait, Client, resp)
+	return nil
 }
 
 func cmdBucketDelete(c *cli.Context) error {
@@ -133,11 +130,8 @@
 
 	resp := utl.DeleteRequest(Client, path)
 	fmt.Println(resp)
-<<<<<<< HEAD
-	utl.AsyncWait(Cfg.AsyncWait, resp)
-=======
-	return nil
->>>>>>> 8f9a867c
+	utl.AsyncWait(Cfg.AsyncWait, Client, resp)
+	return nil
 }
 
 func cmdBucketRestore(c *cli.Context) error {
@@ -157,11 +151,8 @@
 
 	resp := utl.PatchRequestWithBody(Client, req, path)
 	fmt.Println(resp)
-<<<<<<< HEAD
-	utl.AsyncWait(Cfg.AsyncWait, resp)
-=======
-	return nil
->>>>>>> 8f9a867c
+	utl.AsyncWait(Cfg.AsyncWait, Client, resp)
+	return nil
 }
 
 func cmdBucketPurge(c *cli.Context) error {
@@ -181,11 +172,8 @@
 
 	resp := utl.DeleteRequestWithBody(Client, req, path)
 	fmt.Println(resp)
-<<<<<<< HEAD
-	utl.AsyncWait(Cfg.AsyncWait, resp)
-=======
-	return nil
->>>>>>> 8f9a867c
+	utl.AsyncWait(Cfg.AsyncWait, Client, resp)
+	return nil
 }
 
 func cmdBucketFreeze(c *cli.Context) error {
@@ -205,11 +193,8 @@
 
 	resp := utl.PatchRequestWithBody(Client, req, path)
 	fmt.Println(resp)
-<<<<<<< HEAD
-	utl.AsyncWait(Cfg.AsyncWait, resp)
-=======
-	return nil
->>>>>>> 8f9a867c
+	utl.AsyncWait(Cfg.AsyncWait, Client, resp)
+	return nil
 }
 
 func cmdBucketThaw(c *cli.Context) error {
@@ -229,11 +214,8 @@
 
 	resp := utl.PatchRequestWithBody(Client, req, path)
 	fmt.Println(resp)
-<<<<<<< HEAD
-	utl.AsyncWait(Cfg.AsyncWait, resp)
-=======
-	return nil
->>>>>>> 8f9a867c
+	utl.AsyncWait(Cfg.AsyncWait, Client, resp)
+	return nil
 }
 
 func cmdBucketRename(c *cli.Context) error {
@@ -254,11 +236,8 @@
 
 	resp := utl.PatchRequestWithBody(Client, req, path)
 	fmt.Println(resp)
-<<<<<<< HEAD
-	utl.AsyncWait(Cfg.AsyncWait, resp)
-=======
-	return nil
->>>>>>> 8f9a867c
+	utl.AsyncWait(Cfg.AsyncWait, Client, resp)
+	return nil
 }
 
 func cmdBucketList(c *cli.Context) error {
@@ -266,11 +245,8 @@
 
 	resp := utl.GetRequest(Client, "/buckets/")
 	fmt.Println(resp)
-<<<<<<< HEAD
-	utl.AsyncWait(Cfg.AsyncWait, resp)
-=======
-	return nil
->>>>>>> 8f9a867c
+	utl.AsyncWait(Cfg.AsyncWait, Client, resp)
+	return nil
 }
 
 func cmdBucketShow(c *cli.Context) error {
@@ -280,11 +256,8 @@
 	path := fmt.Sprintf("/buckets/%s", bucketId)
 	resp := utl.GetRequest(Client, path)
 	fmt.Println(resp)
-<<<<<<< HEAD
-	utl.AsyncWait(Cfg.AsyncWait, resp)
-=======
-	return nil
->>>>>>> 8f9a867c
+	utl.AsyncWait(Cfg.AsyncWait, Client, resp)
+	return nil
 }
 
 func cmdBucketSystemPropertyAdd(c *cli.Context) error {
@@ -331,11 +304,8 @@
 	path := fmt.Sprintf("/buckets/%s/property/system/", bucketId)
 	resp := utl.PostRequestWithBody(Client, req, path)
 	fmt.Println(resp)
-<<<<<<< HEAD
-	utl.AsyncWait(Cfg.AsyncWait, resp)
-=======
-	return nil
->>>>>>> 8f9a867c
+	utl.AsyncWait(Cfg.AsyncWait, Client, resp)
+	return nil
 }
 
 func cmdBucketServicePropertyAdd(c *cli.Context) error {
@@ -384,11 +354,8 @@
 	path := fmt.Sprintf("/buckets/%s/property/service/", bucketId)
 	resp := utl.PostRequestWithBody(Client, req, path)
 	fmt.Println(resp)
-<<<<<<< HEAD
-	utl.AsyncWait(Cfg.AsyncWait, resp)
-=======
-	return nil
->>>>>>> 8f9a867c
+	utl.AsyncWait(Cfg.AsyncWait, Client, resp)
+	return nil
 }
 
 // vim: ts=4 sw=4 sts=4 noet fenc=utf-8 ffs=unix