--- conflicted
+++ resolved
@@ -39,7 +39,7 @@
 const (
 	// Format string for millisecond precision RFC3339
 	rfc3339Milli string = "2006-01-02T15:04:05.000Z07:00"
-	SomaVersion  string = `0.7.13`
+	SomaVersion  string = `0.7.18`
 )
 
 func main() {
@@ -50,12 +50,7 @@
 	flag.StringVar(&configFlag, "config", "/srv/soma/conf/soma.conf", "Configuration file location")
 	flag.Parse()
 
-<<<<<<< HEAD
-	version := "0.7.17"
-	log.Printf("Starting runtime config initialization, SOMA v%s", version)
-=======
 	log.Printf("Starting runtime config initialization, SOMA v%s", SomaVersion)
->>>>>>> 071e8f62
 	/*
 	 * Read configuration file
 	 */
