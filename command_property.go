package main

import (
	"encoding/json"
	"fmt"

	"github.com/codegangsta/cli"
)

func registerProperty(app cli.App) *cli.App {
	app.Commands = append(app.Commands,
		[]cli.Command{
			// property
			{
				Name:  "property",
				Usage: "SUBCOMMANDS for property",
				Subcommands: []cli.Command{
					{
						Name:  "create",
						Usage: "SUBCOMMANDS for property create",
						Subcommands: []cli.Command{
							{
								Name:   "service",
								Usage:  "Create a new per-team service property",
								Action: runtime(cmdPropertyServiceCreate),
							},
							{
								Name:   "system",
								Usage:  "Create a new global system property",
								Action: runtime(cmdPropertySystemCreate),
							},
							{
								Name:   "native",
								Usage:  "Create a new global native property",
								Action: runtime(cmdPropertyNativeCreate),
							},
							{
								Name:   "custom",
								Usage:  "Create a new per-repo custom property",
								Action: runtime(cmdPropertyCustomCreate),
							},
							{
								Name:   "template",
								Usage:  "Create a new global service template",
								Action: runtime(cmdPropertyServiceCreate),
							},
						},
					}, // end property create
					{
						Name:  "delete",
						Usage: "SUBCOMMANDS for property delete",
						Subcommands: []cli.Command{
							{
								Name:   "service",
								Usage:  "Delete a team service property",
								Action: runtime(cmdPropertyServiceDelete),
							},
							{
								Name:   "system",
								Usage:  "Delete a system property",
								Action: runtime(cmdPropertySystemDelete),
							},
							{
								Name:   "native",
								Usage:  "Delete a native property",
								Action: runtime(cmdPropertyNativeDelete),
							},
							{
								Name:   "custom",
								Usage:  "Delete a repository custom property",
								Action: runtime(cmdPropertyCustomDelete),
							},
							{
								Name:   "template",
								Usage:  "Delete a global service property template",
								Action: runtime(cmdPropertyTemplateDelete),
							},
						},
					}, // end property delete
					/* XXX NOT IMPLEMENTED YET
					{
						Name:  "edit",
						Usage: "SUBCOMMANDS for property edit",
						Subcommands: []cli.Command{
							{
								Name:   "service",
								Usage:  "Edit a service property",
								Action: cmdPropertyServiceEdit,
							},
							{
								Name:   "template",
								Usage:  "Edit a service property template",
								Action: cmdPropertyTemplateEdit,
							},
						},
					}, // end property edit
					*/
					/* XXX NOT IMPLEMENTED YET
					{
						Name:  "rename",
						Usage: "SUBCOMMANDS for property rename",
						Subcommands: []cli.Command{
							{
								Name:   "service",
								Usage:  "Rename a service property",
								Action: cmdPropertyServiceRename,
							},
							{
								Name:   "custom",
								Usage:  "Rename a custom property",
								Action: cmdPropertyCustomRename,
							},
							{
								Name:   "system",
								Usage:  "Rename a system property",
								Action: cmdPropertySystemRename,
							},
							{
								Name:   "template",
								Usage:  "Rename a service property template",
								Action: cmdPropertyTemplateRename,
							},
						},
					}, // end property rename
					*/
					{
						Name:  "show",
						Usage: "SUBCOMMANDS for property show",
						Subcommands: []cli.Command{
							{
								Name:   "service",
								Usage:  "Show a service property",
								Action: runtime(cmdPropertyServiceShow),
							},
							{
								Name:   "custom",
								Usage:  "Show a custom property",
								Action: runtime(cmdPropertyCustomShow),
							},
							{
								Name:   "system",
								Usage:  "Show a system property",
								Action: runtime(cmdPropertySystemShow),
							},
							{
								Name:   "native",
								Usage:  "Show a native property",
								Action: runtime(cmdPropertyNativeShow),
							},
							{
								Name:   "template",
								Usage:  "Show a service property template",
								Action: runtime(cmdPropertyTemplateShow),
							},
						},
					}, // end property show
					{
						Name:  "list",
						Usage: "SUBCOMMANDS for property list",
						Subcommands: []cli.Command{
							{
								Name:   "service",
								Usage:  "List service properties",
								Action: runtime(cmdPropertyServiceList),
							},
							{
								Name:   "custom",
								Usage:  "List custom properties",
								Action: runtime(cmdPropertyCustomList),
							},
							{
								Name:   "system",
								Usage:  "List system properties",
								Action: runtime(cmdPropertySystemList),
							},
							{
								Name:   "native",
								Usage:  "List native properties",
								Action: runtime(cmdPropertyNativeList),
							},
							{
								Name:   "template",
								Usage:  "List service property templates",
								Action: runtime(cmdPropertyTemplateList),
							},
						},
					}, // end property list
				},
			}, // end property
		}...,
	)
	return &app
}

/* CREATE
 */
func cmdPropertyCustomCreate(c *cli.Context) error {
	utl.ValidateCliArgumentCount(c, 3)
	multiple := []string{}
	unique := []string{"repository"}
	required := []string{"repository"}

	opts := utl.ParseVariadicArguments(
		multiple,
		unique,
		required,
		c.Args().Tail())
	repoId := utl.TryGetRepositoryByUUIDOrName(Client, opts["repository"][0])

	req := proto.Request{}
	req.Property = &proto.Property{}
	req.Property.Type = "custom"

	req.Property.Custom = &proto.PropertyCustom{}
	req.Property.Custom.Name = c.Args().First()
	req.Property.Custom.RepositoryId = repoId

	path := fmt.Sprintf("/property/custom/%s/", repoId)

	resp := utl.PostRequestWithBody(Client, req, path)
	fmt.Println(resp)
<<<<<<< HEAD
	utl.AsyncWait(Cfg.AsyncWait, resp)
=======
	return nil
>>>>>>> 8f9a867c
}

func cmdPropertySystemCreate(c *cli.Context) error {
	utl.ValidateCliArgumentCount(c, 1)

	req := proto.Request{}
	req.Property = &proto.Property{}
	req.Property.Type = "system"

	req.Property.System = &proto.PropertySystem{}
	req.Property.System.Name = c.Args().First()

	resp := utl.PostRequestWithBody(Client, req, "/property/system/")
	fmt.Println(resp)
<<<<<<< HEAD
	utl.AsyncWait(Cfg.AsyncWait, resp)
=======
	return nil
>>>>>>> 8f9a867c
}

func cmdPropertyNativeCreate(c *cli.Context) error {

	utl.ValidateCliArgumentCount(c, 1)

	req := proto.Request{}
	req.Property = &proto.Property{}
	req.Property.Type = "native"

	req.Property.Native = &proto.PropertyNative{}
	req.Property.Native.Name = c.Args().First()

	resp := utl.PostRequestWithBody(Client, req, "/property/native/")
	fmt.Println(resp)
<<<<<<< HEAD
	utl.AsyncWait(Cfg.AsyncWait, resp)
=======
	return nil
>>>>>>> 8f9a867c
}

func cmdPropertyServiceCreate(c *cli.Context) error {
	utl.ValidateCliMinArgumentCount(c, 5)

	// fetch list of possible service attributes from SOMA
	attrResponse := utl.GetRequest(Client, "/attributes/")
	attrs := proto.Result{}
	err := json.Unmarshal(attrResponse.Body(), &attrs)
	if err != nil {
		utl.Abort("Failed to unmarshal Service Attribute data")
	}

	// sort attributes based on their cardinality so we can use them
	// for command line parsing
	multiple := []string{}
	unique := []string{}
	for _, attr := range *attrs.Attributes {
		switch attr.Cardinality {
		case "once":
			unique = append(unique, attr.Name)
		case "multi":
			multiple = append(multiple, attr.Name)
		default:
			utl.Abort()
		}
	}
	required := []string{}

	switch c.Command.Name {
	case "service":
		// services are per team; add this as required as well
		required = append(required, "team")
		unique = append(unique, "team")
	case "template":
	default:
		utl.Abort(
			fmt.Sprintf("cmdPropertyServiceCreate called from unknown action %s",
				c.Command.Name),
		)
	}

	// parse command line
	opts := utl.ParseVariadicArguments(
		multiple,
		unique,
		required,
		c.Args().Tail())
	// team lookup only for service
	var teamId string
	if c.Command.Name == "service" {
		teamId = utl.TryGetTeamByUUIDOrName(Client, opts["team"][0])
	}

	// construct request body
	req := proto.Request{}
	req.Property = &proto.Property{}
	req.Property.Service = &proto.PropertyService{}
	req.Property.Service.Name = c.Args().First()
	utl.ValidateRuneCount(req.Property.Service.Name, 128)
	req.Property.Service.Attributes = make([]proto.ServiceAttribute, 0, 16)
	if c.Command.Name == "service" {
		req.Property.Type = `service`
		req.Property.Service.TeamId = teamId
	} else {
		req.Property.Type = `template`
	}

	// fill attributes into request body
attrConversionLoop:
	for oName, _ := range opts {
		// the team that registers this service is not a service
		// attribute
		if c.Command.Name == `service` && oName == `team` {
			continue attrConversionLoop
		}
		for _, oVal := range opts[oName] {
			utl.ValidateRuneCount(oName, 128)
			utl.ValidateRuneCount(oVal, 512)
			req.Property.Service.Attributes = append(req.Property.Service.Attributes,
				proto.ServiceAttribute{
					Name:  oName,
					Value: oVal,
				},
			)
		}
	}

	// send request
	var path string
	switch c.Command.Name {
	case `service`:
		path = fmt.Sprintf("/property/service/team/%s/", teamId)
	case `template`:
		path = `/property/service/global/`
	}
	resp := utl.PostRequestWithBody(Client, req, path)
	fmt.Println(resp)
<<<<<<< HEAD
	utl.AsyncWait(Cfg.AsyncWait, resp)
=======
	return nil
>>>>>>> 8f9a867c
}

/* DELETE
 */
func cmdPropertyCustomDelete(c *cli.Context) error {
	utl.ValidateCliArgumentCount(c, 3)
	multiple := []string{}
	unique := []string{"repository"}
	required := []string{"repository"}

	opts := utl.ParseVariadicArguments(
		multiple,
		unique,
		required,
		c.Args().Tail())

	repoId := utl.TryGetRepositoryByUUIDOrName(Client, opts["repository"][0])

	propId := utl.TryGetCustomPropertyByUUIDOrName(Client, c.Args().First(),
		repoId)
	path := fmt.Sprintf("/property/custom/%s/%s", repoId, propId)

	resp := utl.DeleteRequest(Client, path)
	fmt.Println(resp)
<<<<<<< HEAD
	utl.AsyncWait(Cfg.AsyncWait, resp)
=======
	return nil
>>>>>>> 8f9a867c
}

func cmdPropertySystemDelete(c *cli.Context) error {
	utl.ValidateCliArgumentCount(c, 1)
	path := fmt.Sprintf("/property/system/%s", c.Args().First())

	resp := utl.DeleteRequest(Client, path)
	fmt.Println(resp)
<<<<<<< HEAD
	utl.AsyncWait(Cfg.AsyncWait, resp)
=======
	return nil
>>>>>>> 8f9a867c
}

func cmdPropertyNativeDelete(c *cli.Context) error {
	utl.ValidateCliArgumentCount(c, 1)
	path := fmt.Sprintf("/property/native/%s", c.Args().First())

	resp := utl.DeleteRequest(Client, path)
	fmt.Println(resp)
<<<<<<< HEAD
	utl.AsyncWait(Cfg.AsyncWait, resp)
=======
	return nil
>>>>>>> 8f9a867c
}

func cmdPropertyServiceDelete(c *cli.Context) error {
	utl.ValidateCliArgumentCount(c, 3)
	utl.ValidateCliArgument(c, 2, "team")
	teamId := utl.TryGetTeamByUUIDOrName(Client, c.Args().Get(2))
	propId := utl.TryGetServicePropertyByUUIDOrName(Client, c.Args().Get(0), teamId)
	path := fmt.Sprintf("/property/service/team/%s/%s", teamId, propId)

	resp := utl.DeleteRequest(Client, path)
	fmt.Println(resp)
<<<<<<< HEAD
	utl.AsyncWait(Cfg.AsyncWait, resp)
=======
	return nil
>>>>>>> 8f9a867c
}

func cmdPropertyTemplateDelete(c *cli.Context) error {
	utl.ValidateCliArgumentCount(c, 1)
	propId := utl.TryGetTemplatePropertyByUUIDOrName(Client, c.Args().Get(0))
	path := fmt.Sprintf("/property/service/global/%s", propId)

	resp := utl.DeleteRequest(Client, path)
	fmt.Println(resp)
<<<<<<< HEAD
	utl.AsyncWait(Cfg.AsyncWait, resp)
=======
	return nil
>>>>>>> 8f9a867c
}

/*
func cmdPropertyServiceEdit(c *cli.Context) {
	utl.NotImplemented()
}

func cmdPropertyTemplateEdit(c *cli.Context) {
	utl.NotImplemented()
}

func cmdPropertyCustomRename(c *cli.Context) {
	utl.NotImplemented()
}

func cmdPropertySystemRename(c *cli.Context) {
	utl.NotImplemented()
}

func cmdPropertyServiceRename(c *cli.Context) {
	utl.NotImplemented()
}

func cmdPropertyTemplateRename(c *cli.Context) {
	utl.NotImplemented()
}
*/

func cmdPropertyCustomShow(c *cli.Context) error {
	utl.ValidateCliArgumentCount(c, 3)
	utl.ValidateCliArgument(c, 2, "repository")
	repoId := utl.TryGetRepositoryByUUIDOrName(Client, c.Args().Get(2))
	propId := utl.TryGetCustomPropertyByUUIDOrName(Client, c.Args().Get(0),
		repoId)
	path := fmt.Sprintf("/property/custom/%s/", repoId,
		propId)
	resp := utl.GetRequest(Client, path)
	fmt.Println(resp)
<<<<<<< HEAD
	utl.AsyncWait(Cfg.AsyncWait, resp)

=======
	return nil
>>>>>>> 8f9a867c
}

func cmdPropertySystemShow(c *cli.Context) error {
	utl.ValidateCliArgumentCount(c, 1)
	path := fmt.Sprintf("/property/system/%s", c.Args().First())
	resp := utl.GetRequest(Client, path)
	fmt.Println(resp)
<<<<<<< HEAD
	utl.AsyncWait(Cfg.AsyncWait, resp)
=======
	return nil
>>>>>>> 8f9a867c
}

func cmdPropertyNativeShow(c *cli.Context) error {
	utl.ValidateCliArgumentCount(c, 1)
	path := fmt.Sprintf("/property/native/%s", c.Args().First())
	resp := utl.GetRequest(Client, path)
	fmt.Println(resp)
<<<<<<< HEAD
	utl.AsyncWait(Cfg.AsyncWait, resp)
=======
	return nil
>>>>>>> 8f9a867c
}

func cmdPropertyServiceShow(c *cli.Context) error {
	utl.ValidateCliArgumentCount(c, 3)
	utl.ValidateCliArgument(c, 2, "team")
	teamId := utl.TryGetTeamByUUIDOrName(Client, c.Args().Get(2))
	propId := utl.TryGetServicePropertyByUUIDOrName(Client, c.Args().Get(0), teamId)
	path := fmt.Sprintf("/property/service/team/%s/%s", teamId, propId)

	resp := utl.GetRequest(Client, path)
	fmt.Println(resp)
<<<<<<< HEAD
	utl.AsyncWait(Cfg.AsyncWait, resp)
=======
	return nil
>>>>>>> 8f9a867c
}

func cmdPropertyTemplateShow(c *cli.Context) error {
	utl.ValidateCliArgumentCount(c, 1)
	propId := utl.TryGetTemplatePropertyByUUIDOrName(Client, c.Args().Get(0))
	path := fmt.Sprintf("/property/service/global/%s", propId)
	resp := utl.GetRequest(Client, path)
	fmt.Println(resp)
<<<<<<< HEAD
	utl.AsyncWait(Cfg.AsyncWait, resp)
=======
	return nil
>>>>>>> 8f9a867c
}

func cmdPropertyCustomList(c *cli.Context) error {
	utl.ValidateCliArgumentCount(c, 3)
	utl.ValidateCliArgument(c, 2, "repository")
	repoId := utl.TryGetRepositoryByUUIDOrName(Client, c.Args().Get(2))

	path := fmt.Sprintf("/property/custom/%s/", repoId)

	resp := utl.GetRequest(Client, path)
	fmt.Println(resp)
<<<<<<< HEAD
	utl.AsyncWait(Cfg.AsyncWait, resp)
=======
	return nil
>>>>>>> 8f9a867c
}

func cmdPropertySystemList(c *cli.Context) error {
	utl.ValidateCliArgumentCount(c, 0)
	resp := utl.GetRequest(Client, "/property/system/")
	fmt.Println(resp)
<<<<<<< HEAD
	utl.AsyncWait(Cfg.AsyncWait, resp)
=======
	return nil
>>>>>>> 8f9a867c
}

func cmdPropertyNativeList(c *cli.Context) error {
	utl.ValidateCliArgumentCount(c, 0)
	resp := utl.GetRequest(Client, "/property/native/")
	fmt.Println(resp)
<<<<<<< HEAD
	utl.AsyncWait(Cfg.AsyncWait, resp)
=======
	return nil
>>>>>>> 8f9a867c
}

func cmdPropertyServiceList(c *cli.Context) error {
	utl.ValidateCliArgumentCount(c, 2)
	utl.ValidateCliArgument(c, 1, "team")
	teamId := utl.TryGetTeamByUUIDOrName(Client, c.Args().Get(1))

	path := fmt.Sprintf("/property/service/team/%s/", teamId)

	resp := utl.GetRequest(Client, path)
	fmt.Println(resp)
<<<<<<< HEAD
	utl.AsyncWait(Cfg.AsyncWait, resp)
=======
	return nil
>>>>>>> 8f9a867c
}

func cmdPropertyTemplateList(c *cli.Context) error {
	utl.ValidateCliArgumentCount(c, 0)

	resp := utl.GetRequest(Client, "/property/service/global/")
	fmt.Println(resp)
<<<<<<< HEAD
	utl.AsyncWait(Cfg.AsyncWait, resp)
=======
	return nil
>>>>>>> 8f9a867c
}

// vim: ts=4 sw=4 sts=4 noet fenc=utf-8 ffs=unix<|MERGE_RESOLUTION|>--- conflicted
+++ resolved
@@ -219,11 +219,8 @@
 
 	resp := utl.PostRequestWithBody(Client, req, path)
 	fmt.Println(resp)
-<<<<<<< HEAD
-	utl.AsyncWait(Cfg.AsyncWait, resp)
-=======
-	return nil
->>>>>>> 8f9a867c
+	utl.AsyncWait(Cfg.AsyncWait, Client, resp)
+	return nil
 }
 
 func cmdPropertySystemCreate(c *cli.Context) error {
@@ -238,11 +235,8 @@
 
 	resp := utl.PostRequestWithBody(Client, req, "/property/system/")
 	fmt.Println(resp)
-<<<<<<< HEAD
-	utl.AsyncWait(Cfg.AsyncWait, resp)
-=======
-	return nil
->>>>>>> 8f9a867c
+	utl.AsyncWait(Cfg.AsyncWait, Client, resp)
+	return nil
 }
 
 func cmdPropertyNativeCreate(c *cli.Context) error {
@@ -258,11 +252,8 @@
 
 	resp := utl.PostRequestWithBody(Client, req, "/property/native/")
 	fmt.Println(resp)
-<<<<<<< HEAD
-	utl.AsyncWait(Cfg.AsyncWait, resp)
-=======
-	return nil
->>>>>>> 8f9a867c
+	utl.AsyncWait(Cfg.AsyncWait, Client, resp)
+	return nil
 }
 
 func cmdPropertyServiceCreate(c *cli.Context) error {
@@ -361,11 +352,8 @@
 	}
 	resp := utl.PostRequestWithBody(Client, req, path)
 	fmt.Println(resp)
-<<<<<<< HEAD
-	utl.AsyncWait(Cfg.AsyncWait, resp)
-=======
-	return nil
->>>>>>> 8f9a867c
+	utl.AsyncWait(Cfg.AsyncWait, Client, resp)
+	return nil
 }
 
 /* DELETE
@@ -390,11 +378,8 @@
 
 	resp := utl.DeleteRequest(Client, path)
 	fmt.Println(resp)
-<<<<<<< HEAD
-	utl.AsyncWait(Cfg.AsyncWait, resp)
-=======
-	return nil
->>>>>>> 8f9a867c
+	utl.AsyncWait(Cfg.AsyncWait, Client, resp)
+	return nil
 }
 
 func cmdPropertySystemDelete(c *cli.Context) error {
@@ -403,11 +388,8 @@
 
 	resp := utl.DeleteRequest(Client, path)
 	fmt.Println(resp)
-<<<<<<< HEAD
-	utl.AsyncWait(Cfg.AsyncWait, resp)
-=======
-	return nil
->>>>>>> 8f9a867c
+	utl.AsyncWait(Cfg.AsyncWait, Client, resp)
+	return nil
 }
 
 func cmdPropertyNativeDelete(c *cli.Context) error {
@@ -416,11 +398,8 @@
 
 	resp := utl.DeleteRequest(Client, path)
 	fmt.Println(resp)
-<<<<<<< HEAD
-	utl.AsyncWait(Cfg.AsyncWait, resp)
-=======
-	return nil
->>>>>>> 8f9a867c
+	utl.AsyncWait(Cfg.AsyncWait, Client, resp)
+	return nil
 }
 
 func cmdPropertyServiceDelete(c *cli.Context) error {
@@ -432,11 +411,8 @@
 
 	resp := utl.DeleteRequest(Client, path)
 	fmt.Println(resp)
-<<<<<<< HEAD
-	utl.AsyncWait(Cfg.AsyncWait, resp)
-=======
-	return nil
->>>>>>> 8f9a867c
+	utl.AsyncWait(Cfg.AsyncWait, Client, resp)
+	return nil
 }
 
 func cmdPropertyTemplateDelete(c *cli.Context) error {
@@ -446,11 +422,8 @@
 
 	resp := utl.DeleteRequest(Client, path)
 	fmt.Println(resp)
-<<<<<<< HEAD
-	utl.AsyncWait(Cfg.AsyncWait, resp)
-=======
-	return nil
->>>>>>> 8f9a867c
+	utl.AsyncWait(Cfg.AsyncWait, Client, resp)
+	return nil
 }
 
 /*
@@ -489,12 +462,8 @@
 		propId)
 	resp := utl.GetRequest(Client, path)
 	fmt.Println(resp)
-<<<<<<< HEAD
-	utl.AsyncWait(Cfg.AsyncWait, resp)
-
-=======
-	return nil
->>>>>>> 8f9a867c
+	utl.AsyncWait(Cfg.AsyncWait, Client, resp)
+	return nil
 }
 
 func cmdPropertySystemShow(c *cli.Context) error {
@@ -502,11 +471,8 @@
 	path := fmt.Sprintf("/property/system/%s", c.Args().First())
 	resp := utl.GetRequest(Client, path)
 	fmt.Println(resp)
-<<<<<<< HEAD
-	utl.AsyncWait(Cfg.AsyncWait, resp)
-=======
-	return nil
->>>>>>> 8f9a867c
+	utl.AsyncWait(Cfg.AsyncWait, Client, resp)
+	return nil
 }
 
 func cmdPropertyNativeShow(c *cli.Context) error {
@@ -514,11 +480,8 @@
 	path := fmt.Sprintf("/property/native/%s", c.Args().First())
 	resp := utl.GetRequest(Client, path)
 	fmt.Println(resp)
-<<<<<<< HEAD
-	utl.AsyncWait(Cfg.AsyncWait, resp)
-=======
-	return nil
->>>>>>> 8f9a867c
+	utl.AsyncWait(Cfg.AsyncWait, Client, resp)
+	return nil
 }
 
 func cmdPropertyServiceShow(c *cli.Context) error {
@@ -530,11 +493,8 @@
 
 	resp := utl.GetRequest(Client, path)
 	fmt.Println(resp)
-<<<<<<< HEAD
-	utl.AsyncWait(Cfg.AsyncWait, resp)
-=======
-	return nil
->>>>>>> 8f9a867c
+	utl.AsyncWait(Cfg.AsyncWait, Client, resp)
+	return nil
 }
 
 func cmdPropertyTemplateShow(c *cli.Context) error {
@@ -543,11 +503,8 @@
 	path := fmt.Sprintf("/property/service/global/%s", propId)
 	resp := utl.GetRequest(Client, path)
 	fmt.Println(resp)
-<<<<<<< HEAD
-	utl.AsyncWait(Cfg.AsyncWait, resp)
-=======
-	return nil
->>>>>>> 8f9a867c
+	utl.AsyncWait(Cfg.AsyncWait, Client, resp)
+	return nil
 }
 
 func cmdPropertyCustomList(c *cli.Context) error {
@@ -559,33 +516,24 @@
 
 	resp := utl.GetRequest(Client, path)
 	fmt.Println(resp)
-<<<<<<< HEAD
-	utl.AsyncWait(Cfg.AsyncWait, resp)
-=======
-	return nil
->>>>>>> 8f9a867c
+	utl.AsyncWait(Cfg.AsyncWait, Client, resp)
+	return nil
 }
 
 func cmdPropertySystemList(c *cli.Context) error {
 	utl.ValidateCliArgumentCount(c, 0)
 	resp := utl.GetRequest(Client, "/property/system/")
 	fmt.Println(resp)
-<<<<<<< HEAD
-	utl.AsyncWait(Cfg.AsyncWait, resp)
-=======
-	return nil
->>>>>>> 8f9a867c
+	utl.AsyncWait(Cfg.AsyncWait, Client, resp)
+	return nil
 }
 
 func cmdPropertyNativeList(c *cli.Context) error {
 	utl.ValidateCliArgumentCount(c, 0)
 	resp := utl.GetRequest(Client, "/property/native/")
 	fmt.Println(resp)
-<<<<<<< HEAD
-	utl.AsyncWait(Cfg.AsyncWait, resp)
-=======
-	return nil
->>>>>>> 8f9a867c
+	utl.AsyncWait(Cfg.AsyncWait, Client, resp)
+	return nil
 }
 
 func cmdPropertyServiceList(c *cli.Context) error {
@@ -597,11 +545,8 @@
 
 	resp := utl.GetRequest(Client, path)
 	fmt.Println(resp)
-<<<<<<< HEAD
-	utl.AsyncWait(Cfg.AsyncWait, resp)
-=======
-	return nil
->>>>>>> 8f9a867c
+	utl.AsyncWait(Cfg.AsyncWait, Client, resp)
+	return nil
 }
 
 func cmdPropertyTemplateList(c *cli.Context) error {
@@ -609,11 +554,8 @@
 
 	resp := utl.GetRequest(Client, "/property/service/global/")
 	fmt.Println(resp)
-<<<<<<< HEAD
-	utl.AsyncWait(Cfg.AsyncWait, resp)
-=======
-	return nil
->>>>>>> 8f9a867c
+	utl.AsyncWait(Cfg.AsyncWait, Client, resp)
+	return nil
 }
 
 // vim: ts=4 sw=4 sts=4 noet fenc=utf-8 ffs=unix