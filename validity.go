--- conflicted
+++ resolved
@@ -1,19 +1,11 @@
 package somaproto
 
 type Validity struct {
-<<<<<<< HEAD
-	SystemProperty string           `json:"system_property,omitempty"`
-	ObjectType     string           `json:"object_type,omitempty"`
-	Direct         bool             `json:"direct,string"`
-	Inherited      bool             `json:"inherited,string"`
-	Details        *ValidityDetails `json:"details,omitempty"`
-=======
 	SystemProperty string           `json:"systemProperty, omitempty"`
 	ObjectType     string           `json:"objectType, omitempty"`
 	Direct         bool             `json:"direct, string"`
 	Inherited      bool             `json:"inherited, string"`
 	Details        *ValidityDetails `json:"details, omitempty"`
->>>>>>> 88a6ce99
 }
 
 type ValidityDetails struct {
