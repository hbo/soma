package main

import (
	"fmt"

	"github.com/codegangsta/cli"
)

func registerGroups(app cli.App) *cli.App {
	app.Commands = append(app.Commands,
		[]cli.Command{
			// groups
			{
				Name:  "groups",
				Usage: "SUBCOMMANDS for groups",
				Subcommands: []cli.Command{
					{
						Name:   "create",
						Usage:  "Create a new group",
						Action: runtime(cmdGroupCreate),
					},
					{
						Name:   "delete",
						Usage:  "Delete a group",
						Action: runtime(cmdGroupDelete),
					},
					{
						Name:   "rename",
						Usage:  "Rename a group",
						Action: runtime(cmdGroupRename),
					},
					{
						Name:   "list",
						Usage:  "List all groups",
						Action: runtime(cmdGroupList),
					},
					{
						Name:   "show",
						Usage:  "Show details about a group",
						Action: runtime(cmdGroupShow),
					},
					{
						Name:  "members",
						Usage: "SUBCOMMANDS for members",
						Subcommands: []cli.Command{
							{
								Name:  "add",
								Usage: "SUBCOMMANDS for members add",
								Subcommands: []cli.Command{
									{
										Name:   "group",
										Usage:  "Add a group to a group",
										Action: runtime(cmdGroupMemberAddGroup),
									},
									{
										Name:   "cluster",
										Usage:  "Add a cluster to a group",
										Action: runtime(cmdGroupMemberAddCluster),
									},
									{
										Name:   "node",
										Usage:  "Add a node to a group",
										Action: runtime(cmdGroupMemberAddNode),
									},
								},
							},
							{
								Name:  "delete",
								Usage: "SUBCOMMANDS for members delete",
								Subcommands: []cli.Command{
									{
										Name:   "group",
										Usage:  "Delete a group from a group",
										Action: runtime(cmdGroupMemberDeleteGroup),
									},
									{
										Name:   "cluster",
										Usage:  "Delete a cluster from a group",
										Action: runtime(cmdGroupMemberDeleteCluster),
									},
									{
										Name:   "node",
										Usage:  "Delete a node from a group",
										Action: runtime(cmdGroupMemberDeleteNode),
									},
								},
							},
							{
								Name:   "list",
								Usage:  "List all members of a group",
								Action: runtime(cmdGroupMemberList),
							},
						},
					},
					{
						Name:  "property",
						Usage: "SUBCOMMANDS for properties",
						Subcommands: []cli.Command{
							{
								Name:  "add",
								Usage: "SUBCOMMANDS for property add",
								Subcommands: []cli.Command{
									{
										Name:   "system",
										Usage:  "Add a system property to a group",
										Action: runtime(cmdGroupSystemPropertyAdd),
									},
									{
										Name:   "service",
										Usage:  "Add a service property to a group",
										Action: runtime(cmdGroupServicePropertyAdd),
									},
								},
							},
						},
					},
				},
			}, // end groups
		}...,
	)
	return &app
}

func cmdGroupCreate(c *cli.Context) error {
	utl.ValidateCliArgumentCount(c, 3)
	multKeys := []string{"bucket"}

	opts := utl.ParseVariadicArguments(multKeys,
		multKeys, // as uniqKeys
		multKeys, // as reqKeys
		c.Args().Tail())

	bucketId := utl.BucketByUUIDOrName(Client, opts["bucket"][0])

	var req proto.Request
	req.Group = &proto.Group{}
	req.Group.Name = c.Args().First()
	req.Group.BucketId = bucketId

	resp := utl.PostRequestWithBody(Client, req, "/groups/")
	fmt.Println(resp)
<<<<<<< HEAD
	utl.AsyncWait(Cfg.AsyncWait, resp)
=======
	return nil
>>>>>>> 8f9a867c
}

func cmdGroupDelete(c *cli.Context) error {
	utl.ValidateCliArgumentCount(c, 3)
	multKeys := []string{"bucket"}

	opts := utl.ParseVariadicArguments(multKeys,
		multKeys, // as uniqKeys
		multKeys, // as reqKeys
		c.Args().Tail())

	bucketId := utl.BucketByUUIDOrName(Client, opts["bucket"][0])
	groupId := utl.TryGetGroupByUUIDOrName(Client,
		c.Args().First(),
		bucketId)
	path := fmt.Sprintf("/groups/%s", groupId)

<<<<<<< HEAD
	resp := utl.DeleteRequest(path)
	utl.AsyncWait(Cfg.AsyncWait, resp)
=======
	_ = utl.DeleteRequest(Client, path)
	return nil
>>>>>>> 8f9a867c
}

func cmdGroupRename(c *cli.Context) error {
	utl.ValidateCliArgumentCount(c, 5)
	multKeys := []string{"to", "bucket"}

	opts := utl.ParseVariadicArguments(multKeys,
		multKeys, // as uniqKeys
		multKeys, // as reqKeys
		c.Args().Tail())

	bucketId := utl.BucketByUUIDOrName(Client, opts["bucket"][0])
	groupId := utl.TryGetGroupByUUIDOrName(Client,
		c.Args().First(),
		bucketId)
	path := fmt.Sprintf("/groups/%s", groupId)

	var req proto.Request
	req.Group = &proto.Group{}
	req.Group.Name = opts["to"][0]

<<<<<<< HEAD
	resp := utl.PatchRequestWithBody(req, path)
	utl.AsyncWait(Cfg.AsyncWait, resp)
=======
	_ = utl.PatchRequestWithBody(Client, req, path)
	return nil
>>>>>>> 8f9a867c
}

func cmdGroupList(c *cli.Context) error {
	utl.ValidateCliArgumentCount(c, 0)
	resp := utl.GetRequest(Client, "/groups/")
	fmt.Println(resp)
<<<<<<< HEAD
	utl.AsyncWait(Cfg.AsyncWait, resp)
=======
	return nil
>>>>>>> 8f9a867c
}

func cmdGroupShow(c *cli.Context) error {
	utl.ValidateCliArgumentCount(c, 3)
	multKeys := []string{"bucket"}

	opts := utl.ParseVariadicArguments(multKeys,
		multKeys,
		multKeys,
		c.Args().Tail())

	bucketId := utl.BucketByUUIDOrName(Client, opts["bucket"][0])
	groupId := utl.TryGetGroupByUUIDOrName(Client,
		c.Args().First(),
		bucketId)
	path := fmt.Sprintf("/groups/%s", groupId)

	resp := utl.GetRequest(Client, path)
	fmt.Println(resp)
<<<<<<< HEAD
	utl.AsyncWait(Cfg.AsyncWait, resp)
=======
	return nil
>>>>>>> 8f9a867c
}

func cmdGroupMemberAddGroup(c *cli.Context) error {
	utl.ValidateCliArgumentCount(c, 5)
	multKeys := []string{"to", "bucket"}

	opts := utl.ParseVariadicArguments(multKeys,
		multKeys,
		multKeys,
		c.Args().Tail())

	bucketId := utl.BucketByUUIDOrName(Client, opts["bucket"][0])
	mGroupId := utl.TryGetGroupByUUIDOrName(Client,
		c.Args().First(),
		bucketId)
	groupId := utl.TryGetGroupByUUIDOrName(Client,
		opts["to"][0],
		bucketId)

	var req proto.Request
	var group proto.Group
	group.Id = mGroupId
	req.Group = &proto.Group{}
	req.Group.Id = groupId
	req.Group.BucketId = bucketId
	req.Group.MemberGroups = append(req.Group.MemberGroups, group)

	path := fmt.Sprintf("/groups/%s/members/", groupId)

	resp := utl.PostRequestWithBody(Client, req, path)
	fmt.Println(resp)
<<<<<<< HEAD
	utl.AsyncWait(Cfg.AsyncWait, resp)
=======
	return nil
>>>>>>> 8f9a867c
}

func cmdGroupMemberAddCluster(c *cli.Context) error {
	utl.ValidateCliArgumentCount(c, 5)
	multKeys := []string{"to", "bucket"}

	opts := utl.ParseVariadicArguments(multKeys,
		multKeys,
		multKeys,
		c.Args().Tail())

	bucketId := utl.BucketByUUIDOrName(Client, opts["bucket"][0])
	mClusterId := utl.TryGetClusterByUUIDOrName(Client,
		c.Args().First(),
		bucketId)
	groupId := utl.TryGetGroupByUUIDOrName(Client,
		opts["to"][0],
		bucketId)

	var req proto.Request
	var cluster proto.Cluster
	cluster.Id = mClusterId
	req.Group = &proto.Group{}
	req.Group.Id = groupId
	req.Group.BucketId = bucketId
	req.Group.MemberClusters = append(req.Group.MemberClusters, cluster)

	path := fmt.Sprintf("/groups/%s/members/", groupId)

	resp := utl.PostRequestWithBody(Client, req, path)
	fmt.Println(resp)
<<<<<<< HEAD
	utl.AsyncWait(Cfg.AsyncWait, resp)
=======
	return nil
>>>>>>> 8f9a867c
}

func cmdGroupMemberAddNode(c *cli.Context) error {
	utl.ValidateCliArgumentCount(c, 5)
	multKeys := []string{"to", "bucket"}

	opts := utl.ParseVariadicArguments(multKeys,
		multKeys,
		multKeys,
		c.Args().Tail())

	bucketId := utl.BucketByUUIDOrName(Client, opts["bucket"][0])
	mNodeId := utl.TryGetNodeByUUIDOrName(Client, c.Args().First())
	groupId := utl.TryGetGroupByUUIDOrName(Client,
		opts["to"][0],
		bucketId)

	var req proto.Request
	var node proto.Node
	node.Id = mNodeId
	req.Group = &proto.Group{}
	req.Group.Id = groupId
	req.Group.BucketId = bucketId
	req.Group.MemberNodes = append(req.Group.MemberNodes, node)

	path := fmt.Sprintf("/groups/%s/members/", groupId)

	resp := utl.PostRequestWithBody(Client, req, path)
	fmt.Println(resp)
<<<<<<< HEAD
	utl.AsyncWait(Cfg.AsyncWait, resp)
=======
	return nil
>>>>>>> 8f9a867c
}

func cmdGroupMemberDeleteGroup(c *cli.Context) error {
	utl.ValidateCliArgumentCount(c, 5)
	multKeys := []string{"from", "bucket"}

	opts := utl.ParseVariadicArguments(multKeys,
		multKeys,
		multKeys,
		c.Args().Tail())

	bucketId := utl.BucketByUUIDOrName(Client, opts["bucket"][0])
	mGroupId := utl.TryGetGroupByUUIDOrName(Client,
		c.Args().First(),
		bucketId)
	groupId := utl.TryGetGroupByUUIDOrName(Client,
		opts["from"][0],
		bucketId)

	path := fmt.Sprintf("/groups/%s/members/%s", groupId,
		mGroupId)

<<<<<<< HEAD
	resp := utl.DeleteRequest(path)
	utl.AsyncWait(Cfg.AsyncWait, resp)
=======
	_ = utl.DeleteRequest(Client, path)
	return nil
>>>>>>> 8f9a867c
}

func cmdGroupMemberDeleteCluster(c *cli.Context) error {
	utl.ValidateCliArgumentCount(c, 5)
	multKeys := []string{"from", "bucket"}

	opts := utl.ParseVariadicArguments(multKeys,
		multKeys,
		multKeys,
		c.Args().Tail())

	bucketId := utl.BucketByUUIDOrName(Client, opts["bucket"][0])
	mClusterId := utl.TryGetClusterByUUIDOrName(Client,
		c.Args().First(),
		bucketId)
	groupId := utl.TryGetGroupByUUIDOrName(Client,
		opts["from"][0],
		bucketId)

	path := fmt.Sprintf("/groups/%s/members/%s", groupId,
		mClusterId)

<<<<<<< HEAD
	resp := utl.DeleteRequest(path)
	utl.AsyncWait(Cfg.AsyncWait, resp)
=======
	_ = utl.DeleteRequest(Client, path)
	return nil
>>>>>>> 8f9a867c
}

func cmdGroupMemberDeleteNode(c *cli.Context) error {
	utl.ValidateCliArgumentCount(c, 5)
	multKeys := []string{"from", "bucket"}

	opts := utl.ParseVariadicArguments(multKeys,
		multKeys,
		multKeys,
		c.Args().Tail())

	bucketId := utl.BucketByUUIDOrName(Client, opts["bucket"][0])
	mNodeId := utl.TryGetNodeByUUIDOrName(Client, c.Args().First())
	groupId := utl.TryGetGroupByUUIDOrName(Client,
		opts["from"][0],
		bucketId)

	path := fmt.Sprintf("/groups/%s/members/%s", groupId,
		mNodeId)

<<<<<<< HEAD
	resp := utl.DeleteRequest(path)
	utl.AsyncWait(Cfg.AsyncWait, resp)
=======
	_ = utl.DeleteRequest(Client, path)
	return nil
>>>>>>> 8f9a867c
}

func cmdGroupMemberList(c *cli.Context) error {
	utl.ValidateCliArgumentCount(c, 3)
	multKeys := []string{"bucket"}

	opts := utl.ParseVariadicArguments(multKeys,
		multKeys,
		multKeys,
		c.Args().Tail())

	bucketId := utl.BucketByUUIDOrName(Client, opts["bucket"][0])
	groupId := utl.TryGetGroupByUUIDOrName(Client,
		c.Args().First(),
		bucketId)

	path := fmt.Sprintf("/groups/%s/members/", groupId)

	resp := utl.GetRequest(Client, path)
	fmt.Println(resp)
<<<<<<< HEAD
	utl.AsyncWait(Cfg.AsyncWait, resp)
=======
	return nil
>>>>>>> 8f9a867c
}

func cmdGroupSystemPropertyAdd(c *cli.Context) error {
	utl.ValidateCliMinArgumentCount(c, 9)
	multiple := []string{}
	required := []string{"to", "in", "value", "view"}
	unique := []string{"to", "in", "value", "view", "inheritance", "childrenonly"}

	opts := utl.ParseVariadicArguments(multiple, unique, required, c.Args().Tail())
	bucketId := utl.BucketByUUIDOrName(Client, opts["in"][0])
	groupId := utl.TryGetGroupByUUIDOrName(Client, opts["to"][0], bucketId)
	utl.CheckStringIsSystemProperty(Client, c.Args().First())

	sprop := proto.PropertySystem{
		Name:  c.Args().First(),
		Value: opts["value"][0],
	}

	tprop := proto.Property{
		Type:   "system",
		View:   opts["view"][0],
		System: &sprop,
	}
	if _, ok := opts["inheritance"]; ok {
		tprop.Inheritance = utl.GetValidatedBool(opts["inheritance"][0])
	} else {
		tprop.Inheritance = true
	}
	if _, ok := opts["childrenonly"]; ok {
		tprop.ChildrenOnly = utl.GetValidatedBool(opts["childrenonly"][0])
	} else {
		tprop.ChildrenOnly = false
	}

	propList := []proto.Property{tprop}

	group := proto.Group{
		Id:         groupId,
		BucketId:   bucketId,
		Properties: &propList,
	}

	req := proto.Request{
		Group: &group,
	}

	path := fmt.Sprintf("/groups/%s/property/system/", groupId)
	resp := utl.PostRequestWithBody(Client, req, path)
	fmt.Println(resp)
<<<<<<< HEAD
	utl.AsyncWait(Cfg.AsyncWait, resp)
=======
	return nil
>>>>>>> 8f9a867c
}

func cmdGroupServicePropertyAdd(c *cli.Context) error {
	utl.ValidateCliMinArgumentCount(c, 7)
	multiple := []string{}
	required := []string{"to", "in", "view"}
	unique := []string{"to", "in", "view", "inheritance", "childrenonly"}

	opts := utl.ParseVariadicArguments(multiple, unique, required, c.Args().Tail())
	bucketId := utl.BucketByUUIDOrName(Client, opts["in"][0])
	groupId := utl.TryGetGroupByUUIDOrName(Client, opts["to"][0], bucketId)
	teamId := utl.TeamIdForBucket(Client, bucketId)

	// no reason to fill out the attributes, client-provided
	// attributes are discarded by the server
	tprop := proto.Property{
		Type: "service",
		View: opts["view"][0],
		Service: &proto.PropertyService{
			Name:       c.Args().First(),
			TeamId:     teamId,
			Attributes: []proto.ServiceAttribute{},
		},
	}
	if _, ok := opts["inheritance"]; ok {
		tprop.Inheritance = utl.GetValidatedBool(opts["inheritance"][0])
	} else {
		tprop.Inheritance = true
	}
	if _, ok := opts["childrenonly"]; ok {
		tprop.ChildrenOnly = utl.GetValidatedBool(opts["childrenonly"][0])
	} else {
		tprop.ChildrenOnly = false
	}

	req := proto.Request{
		Group: &proto.Group{
			Id:       groupId,
			BucketId: bucketId,
			Properties: &[]proto.Property{
				tprop,
			},
		},
	}

	path := fmt.Sprintf("/groups/%s/property/service/", groupId)
	resp := utl.PostRequestWithBody(Client, req, path)
	fmt.Println(resp)
<<<<<<< HEAD
	utl.AsyncWait(Cfg.AsyncWait, resp)
=======
	return nil
>>>>>>> 8f9a867c
}

// vim: ts=4 sw=4 sts=4 noet fenc=utf-8 ffs=unix<|MERGE_RESOLUTION|>--- conflicted
+++ resolved
@@ -139,11 +139,8 @@
 
 	resp := utl.PostRequestWithBody(Client, req, "/groups/")
 	fmt.Println(resp)
-<<<<<<< HEAD
-	utl.AsyncWait(Cfg.AsyncWait, resp)
-=======
-	return nil
->>>>>>> 8f9a867c
+	utl.AsyncWait(Cfg.AsyncWait, Client, resp)
+	return nil
 }
 
 func cmdGroupDelete(c *cli.Context) error {
@@ -161,13 +158,9 @@
 		bucketId)
 	path := fmt.Sprintf("/groups/%s", groupId)
 
-<<<<<<< HEAD
-	resp := utl.DeleteRequest(path)
-	utl.AsyncWait(Cfg.AsyncWait, resp)
-=======
-	_ = utl.DeleteRequest(Client, path)
-	return nil
->>>>>>> 8f9a867c
+	resp := utl.DeleteRequest(Client, path)
+	utl.AsyncWait(Cfg.AsyncWait, Client, resp)
+	return nil
 }
 
 func cmdGroupRename(c *cli.Context) error {
@@ -189,24 +182,17 @@
 	req.Group = &proto.Group{}
 	req.Group.Name = opts["to"][0]
 
-<<<<<<< HEAD
-	resp := utl.PatchRequestWithBody(req, path)
-	utl.AsyncWait(Cfg.AsyncWait, resp)
-=======
-	_ = utl.PatchRequestWithBody(Client, req, path)
-	return nil
->>>>>>> 8f9a867c
+	resp := utl.PatchRequestWithBody(Client, req, path)
+	utl.AsyncWait(Cfg.AsyncWait, Client, resp)
+	return nil
 }
 
 func cmdGroupList(c *cli.Context) error {
 	utl.ValidateCliArgumentCount(c, 0)
 	resp := utl.GetRequest(Client, "/groups/")
 	fmt.Println(resp)
-<<<<<<< HEAD
-	utl.AsyncWait(Cfg.AsyncWait, resp)
-=======
-	return nil
->>>>>>> 8f9a867c
+	utl.AsyncWait(Cfg.AsyncWait, Client, resp)
+	return nil
 }
 
 func cmdGroupShow(c *cli.Context) error {
@@ -226,11 +212,8 @@
 
 	resp := utl.GetRequest(Client, path)
 	fmt.Println(resp)
-<<<<<<< HEAD
-	utl.AsyncWait(Cfg.AsyncWait, resp)
-=======
-	return nil
->>>>>>> 8f9a867c
+	utl.AsyncWait(Cfg.AsyncWait, Client, resp)
+	return nil
 }
 
 func cmdGroupMemberAddGroup(c *cli.Context) error {
@@ -262,11 +245,8 @@
 
 	resp := utl.PostRequestWithBody(Client, req, path)
 	fmt.Println(resp)
-<<<<<<< HEAD
-	utl.AsyncWait(Cfg.AsyncWait, resp)
-=======
-	return nil
->>>>>>> 8f9a867c
+	utl.AsyncWait(Cfg.AsyncWait, Client, resp)
+	return nil
 }
 
 func cmdGroupMemberAddCluster(c *cli.Context) error {
@@ -298,11 +278,8 @@
 
 	resp := utl.PostRequestWithBody(Client, req, path)
 	fmt.Println(resp)
-<<<<<<< HEAD
-	utl.AsyncWait(Cfg.AsyncWait, resp)
-=======
-	return nil
->>>>>>> 8f9a867c
+	utl.AsyncWait(Cfg.AsyncWait, Client, resp)
+	return nil
 }
 
 func cmdGroupMemberAddNode(c *cli.Context) error {
@@ -332,11 +309,8 @@
 
 	resp := utl.PostRequestWithBody(Client, req, path)
 	fmt.Println(resp)
-<<<<<<< HEAD
-	utl.AsyncWait(Cfg.AsyncWait, resp)
-=======
-	return nil
->>>>>>> 8f9a867c
+	utl.AsyncWait(Cfg.AsyncWait, Client, resp)
+	return nil
 }
 
 func cmdGroupMemberDeleteGroup(c *cli.Context) error {
@@ -359,13 +333,9 @@
 	path := fmt.Sprintf("/groups/%s/members/%s", groupId,
 		mGroupId)
 
-<<<<<<< HEAD
-	resp := utl.DeleteRequest(path)
-	utl.AsyncWait(Cfg.AsyncWait, resp)
-=======
-	_ = utl.DeleteRequest(Client, path)
-	return nil
->>>>>>> 8f9a867c
+	resp := utl.DeleteRequest(Client, path)
+	utl.AsyncWait(Cfg.AsyncWait, Client, resp)
+	return nil
 }
 
 func cmdGroupMemberDeleteCluster(c *cli.Context) error {
@@ -388,13 +358,9 @@
 	path := fmt.Sprintf("/groups/%s/members/%s", groupId,
 		mClusterId)
 
-<<<<<<< HEAD
-	resp := utl.DeleteRequest(path)
-	utl.AsyncWait(Cfg.AsyncWait, resp)
-=======
-	_ = utl.DeleteRequest(Client, path)
-	return nil
->>>>>>> 8f9a867c
+	resp := utl.DeleteRequest(Client, path)
+	utl.AsyncWait(Cfg.AsyncWait, Client, resp)
+	return nil
 }
 
 func cmdGroupMemberDeleteNode(c *cli.Context) error {
@@ -415,13 +381,9 @@
 	path := fmt.Sprintf("/groups/%s/members/%s", groupId,
 		mNodeId)
 
-<<<<<<< HEAD
-	resp := utl.DeleteRequest(path)
-	utl.AsyncWait(Cfg.AsyncWait, resp)
-=======
-	_ = utl.DeleteRequest(Client, path)
-	return nil
->>>>>>> 8f9a867c
+	resp := utl.DeleteRequest(Client, path)
+	utl.AsyncWait(Cfg.AsyncWait, Client, resp)
+	return nil
 }
 
 func cmdGroupMemberList(c *cli.Context) error {
@@ -442,11 +404,8 @@
 
 	resp := utl.GetRequest(Client, path)
 	fmt.Println(resp)
-<<<<<<< HEAD
-	utl.AsyncWait(Cfg.AsyncWait, resp)
-=======
-	return nil
->>>>>>> 8f9a867c
+	utl.AsyncWait(Cfg.AsyncWait, Client, resp)
+	return nil
 }
 
 func cmdGroupSystemPropertyAdd(c *cli.Context) error {
@@ -496,11 +455,8 @@
 	path := fmt.Sprintf("/groups/%s/property/system/", groupId)
 	resp := utl.PostRequestWithBody(Client, req, path)
 	fmt.Println(resp)
-<<<<<<< HEAD
-	utl.AsyncWait(Cfg.AsyncWait, resp)
-=======
-	return nil
->>>>>>> 8f9a867c
+	utl.AsyncWait(Cfg.AsyncWait, Client, resp)
+	return nil
 }
 
 func cmdGroupServicePropertyAdd(c *cli.Context) error {
@@ -549,11 +505,8 @@
 	path := fmt.Sprintf("/groups/%s/property/service/", groupId)
 	resp := utl.PostRequestWithBody(Client, req, path)
 	fmt.Println(resp)
-<<<<<<< HEAD
-	utl.AsyncWait(Cfg.AsyncWait, resp)
-=======
-	return nil
->>>>>>> 8f9a867c
+	utl.AsyncWait(Cfg.AsyncWait, Client, resp)
+	return nil
 }
 
 // vim: ts=4 sw=4 sts=4 noet fenc=utf-8 ffs=unix