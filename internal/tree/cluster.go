--- conflicted
+++ resolved
@@ -34,19 +34,12 @@
 	Checks          map[string]Check
 	CheckInstances  map[string][]string
 	Instances       map[string]CheckInstance
-<<<<<<< HEAD
-	Children        map[string]ClusterAttacher `json:"-"`
-	loadedInstances map[string]map[string]CheckInstance
-	ordNumChildNod  int
-	ordChildrenNod  map[int]string
+	Children        map[string]ClusterAttacher          `json:"-"`
+	loadedInstances map[string]map[string]CheckInstance `json:"-"`
+	ordNumChildNod  int                                 `json:"-"`
+	ordChildrenNod  map[int]string                      `json:"-"`
 	hasUpdate       bool
 	log             *log.Logger
-=======
-	Children        map[string]ClusterAttacher          `json:"-"`
-	loadedInstances map[string]map[string]CheckInstance `json:"-"`
-	ordNumChildNod int `json:"-"`
-	ordChildrenNod map[int]string `json:"-"`
->>>>>>> 340771cf
 }
 
 type ClusterSpec struct {
@@ -91,10 +84,7 @@
 		State:          tec.State,
 		Type:           tec.Type,
 		ordNumChildNod: tec.ordNumChildNod,
-<<<<<<< HEAD
 		log:            tec.log,
-=======
->>>>>>> 340771cf
 	}
 	cl.Id, _ = uuid.FromString(tec.Id.String())
 	cl.Team, _ = uuid.FromString(tec.Team.String())
@@ -288,15 +278,12 @@
 //
 //
 func (tec *Cluster) ComputeCheckInstances() {
-<<<<<<< HEAD
 	tec.log.Printf("TK[%s]: Action=%s, ObjectType=%s, ObjectId=%s",
 		tec.GetRepositoryName(),
 		`ComputeCheckInstances`,
 		`cluster`,
 		tec.Id.String(),
 	)
-=======
->>>>>>> 340771cf
 	/* var wg sync.WaitGroup
 	for child, _ := range tec.Children {
 		wg.Add(1)
