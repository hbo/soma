/*-
 * Copyright (c) 2016, 1&1 Internet SE
 * Copyright (c) 2016, Jörg Pernfuß
 *
 * Use of this source code is governed by a 2-clause BSD license
 * that can be found in the LICENSE file.
 */

package tree

import (
	"fmt"
	"reflect"
	"sync"

	"github.com/1and1/soma/lib/proto"
	log "github.com/Sirupsen/logrus"
	uuid "github.com/satori/go.uuid"
)

type Repository struct {
	Id              uuid.UUID
	Name            string
	Team            uuid.UUID
	Deleted         bool
	Active          bool
	Type            string
	State           string
	Parent          RepositoryReceiver `json:"-"`
	Fault           *Fault             `json:"-"`
	PropertyOncall  map[string]Property
	PropertyService map[string]Property
	PropertySystem  map[string]Property
	PropertyCustom  map[string]Property
	Checks          map[string]Check
	Children        map[string]RepositoryAttacher `json:"-"`
	Action          chan *Action                  `json:"-"`
<<<<<<< HEAD
	ordNumChildBck  int
	ordChildrenBck  map[int]string
	log             *log.Logger
=======
	ordNumChildBck int `json:"-"`
	ordChildrenBck map[int]string `json:"-"`
>>>>>>> 340771cf
}

type RepositorySpec struct {
	Id      string
	Name    string
	Team    string
	Deleted bool
	Active  bool
}

//
// NEW
func NewRepository(spec RepositorySpec) *Repository {
	if !specRepoCheck(spec) {
		fmt.Printf("%#v\n", spec) // XXX DEBUG
		panic(`No.`)
	}

	ter := new(Repository)
	ter.Id, _ = uuid.FromString(spec.Id)
	ter.Name = spec.Name
	ter.Team, _ = uuid.FromString(spec.Team)
	ter.Type = "repository"
	ter.State = "floating"
	ter.Parent = nil
	ter.Deleted = spec.Deleted
	ter.Active = spec.Active
	ter.Children = make(map[string]RepositoryAttacher)
	ter.PropertyOncall = make(map[string]Property)
	ter.PropertyService = make(map[string]Property)
	ter.PropertySystem = make(map[string]Property)
	ter.PropertyCustom = make(map[string]Property)
	ter.Checks = make(map[string]Check)
	ter.ordNumChildBck = 0
	ter.ordChildrenBck = make(map[int]string)

	// return new repository with attached fault handler
	newFault().Attach(
		AttachRequest{
			Root:       ter,
			ParentType: ter.Type,
			ParentName: ter.Name,
		},
	)
	return ter
}

func (ter Repository) Clone() Repository {
	cl := Repository{
		Name:           ter.Name,
		Deleted:        ter.Deleted,
		Active:         ter.Active,
		Type:           ter.Type,
		State:          ter.State,
		ordNumChildBck: ter.ordNumChildBck,
<<<<<<< HEAD
		log:            ter.log,
=======
>>>>>>> 340771cf
	}
	cl.Id, _ = uuid.FromString(ter.Id.String())
	cl.Team, _ = uuid.FromString(ter.Id.String())
	f := make(map[string]RepositoryAttacher)
	for k, child := range ter.Children {
		f[k] = child.CloneRepository()
	}
	cl.Children = f

	pO := make(map[string]Property)
	for k, prop := range ter.PropertyOncall {
		pO[k] = prop.Clone()
	}
	cl.PropertyOncall = pO

	pSv := make(map[string]Property)
	for k, prop := range ter.PropertyService {
		pSv[k] = prop.Clone()
	}
	cl.PropertyService = pSv

	pSy := make(map[string]Property)
	for k, prop := range ter.PropertySystem {
		pSy[k] = prop.Clone()
	}
	cl.PropertySystem = pSy

	pC := make(map[string]Property)
	for k, prop := range ter.PropertyCustom {
		pC[k] = prop.Clone()
	}
	cl.PropertyCustom = pC

	cK := make(map[string]Check)
	for k, chk := range ter.Checks {
		cK[k] = chk.Clone()
	}
	cl.Checks = cK

	chLB := make(map[int]string)
	for i, s := range ter.ordChildrenBck {
		chLB[i] = s
	}
	cl.ordChildrenBck = chLB

	return cl
}

//
// Interface: Builder
func (ter *Repository) GetID() string {
	return ter.Id.String()
}

func (ter *Repository) GetName() string {
	return ter.Name
}

func (ter *Repository) GetType() string {
	return ter.Type
}

func (ter *Repository) setParent(p Receiver) {
	switch p.(type) {
	case RepositoryReceiver:
		ter.setRepositoryParent(p.(RepositoryReceiver))
		ter.State = "attached"
	default:
		fmt.Printf("Type: %s\n", reflect.TypeOf(p))
		panic(`Bucket.setParent`)
	}
}

func (ter *Repository) setAction(c chan *Action) {
	ter.Action = c
}

func (ter *Repository) setActionDeep(c chan *Action) {
	ter.setAction(c)
	ter.Fault.setActionDeep(c)
	for ch, _ := range ter.Children {
		ter.Children[ch].setActionDeep(c)
	}
}

func (r *Repository) setLog(newlog *log.Logger) {
	r.log = newlog
}

func (r *Repository) setLoggerDeep(newlog *log.Logger) {
	r.setLog(newlog)
	r.Fault.setLog(newlog)
	for ch, _ := range r.Children {
		r.Children[ch].setLoggerDeep(newlog)
	}
}

func (ter *Repository) setError(c chan *Error) {
	if ter.Fault != nil {
		ter.Fault.setError(c)
	}
}

func (ter *Repository) getErrors() []error {
	if ter.Fault != nil {
		return ter.Fault.getErrors()
	}
	return []error{}
}

func (ter *Repository) setRepositoryParent(p RepositoryReceiver) {
	ter.Parent = p
}

func (ter *Repository) updateParentRecursive(p Receiver) {
	ter.setParent(p.(RepositoryReceiver))
	var wg sync.WaitGroup
	for child, _ := range ter.Children {
		wg.Add(1)
		c := child
		go func(str Receiver) {
			defer wg.Done()
			ter.Children[c].updateParentRecursive(str)
		}(ter)
	}
	wg.Wait()
}

func (ter *Repository) clearParent() {
	ter.Parent = nil
	ter.State = "floating"
}

func (ter *Repository) setFault(f *Fault) {
	ter.Fault = f
}

func (ter *Repository) updateFaultRecursive(f *Fault) {
	ter.setFault(f)
	var wg sync.WaitGroup
	for child, _ := range ter.Children {
		wg.Add(1)
		c := child
		go func(ptr *Fault) {
			defer wg.Done()
			ter.Children[c].updateFaultRecursive(ptr)
		}(f)
	}
	wg.Wait()
}

func (ter *Repository) ComputeCheckInstances() {
	ter.log.Printf("TK[%s]: Action=%s, ObjectType=%s, ObjectId=%s",
		ter.Name,
		`ComputeCheckInstances`,
		`repository`,
		ter.Id.String(),
	)
	/*	var wg sync.WaitGroup
		for child, _ := range ter.Children {
			wg.Add(1)
			c := child
			go func() {
				defer wg.Done()
				ter.Children[c].ComputeCheckInstances()
			}()
		}
		wg.Wait() */
	for i := 0; i < ter.ordNumChildBck; i++ {
		if child, ok := ter.ordChildrenBck[i]; ok {
			ter.Children[child].ComputeCheckInstances()
		}
	}
}

func (ter *Repository) ClearLoadInfo() {
	var wg sync.WaitGroup
	for child, _ := range ter.Children {
		wg.Add(1)
		c := child
		go func() {
			defer wg.Done()
			ter.Children[c].ClearLoadInfo()
		}()
	}
	wg.Wait()
}

func (ter *Repository) export() proto.Repository {
	return proto.Repository{
		Id:        ter.Id.String(),
		Name:      ter.Name,
		TeamId:    ter.Team.String(),
		IsDeleted: ter.Deleted,
		IsActive:  ter.Active,
	}
}

func (ter *Repository) actionCreate() {
	ter.Action <- &Action{
		Action:     "create",
		Type:       ter.Type,
		Repository: ter.export(),
	}
}

func (ter *Repository) actionUpdate() {
	ter.Action <- &Action{
		Action:     "update",
		Type:       ter.Type,
		Repository: ter.export(),
	}
}

func (ter *Repository) actionDelete() {
	ter.Action <- &Action{
		Action:     "delete",
		Type:       ter.Type,
		Repository: ter.export(),
	}
}

func (ter *Repository) actionPropertyNew(a Action) {
	a.Action = "property_new"
	ter.actionProperty(a)
}

func (ter *Repository) actionPropertyUpdate(a Action) {
	a.Action = "property_update"
	ter.actionProperty(a)
}

func (ter *Repository) actionPropertyDelete(a Action) {
	a.Action = "property_delete"
	ter.actionProperty(a)
}

func (ter *Repository) actionProperty(a Action) {
	a.Type = ter.Type
	a.Repository = ter.export()
	a.Property.RepositoryId = ter.Id.String()
	a.Property.BucketId = ""

	switch a.Property.Type {
	case "custom":
		a.Property.Custom.RepositoryId = a.Property.RepositoryId
	case "service":
		a.Property.Service.TeamId = ter.Team.String()
	}

	ter.Action <- &a
}

func (ter *Repository) actionCheckNew(a Action) {
	a.Action = "check_new"
	a.Type = ter.Type
	a.Repository = ter.export()
	a.Check.RepositoryId = ter.Id.String()
	a.Check.BucketId = ""

	ter.Action <- &a
}

func (ter *Repository) actionCheckRemoved(a Action) {
	a.Action = `check_removed`
	a.Type = ter.Type
	a.Repository = ter.export()
	a.Check.RepositoryId = ter.Id.String()
	a.Check.BucketId = ""

	ter.Action <- &a
}

func (ter *Repository) setupCheckAction(c Check) Action {
	return c.MakeAction()
}

// vim: ts=4 sw=4 sts=4 noet fenc=utf-8 ffs=unix<|MERGE_RESOLUTION|>--- conflicted
+++ resolved
@@ -35,14 +35,9 @@
 	Checks          map[string]Check
 	Children        map[string]RepositoryAttacher `json:"-"`
 	Action          chan *Action                  `json:"-"`
-<<<<<<< HEAD
-	ordNumChildBck  int
-	ordChildrenBck  map[int]string
+	ordNumChildBck  int                           `json:"-"`
+	ordChildrenBck  map[int]string                `json:"-"`
 	log             *log.Logger
-=======
-	ordNumChildBck int `json:"-"`
-	ordChildrenBck map[int]string `json:"-"`
->>>>>>> 340771cf
 }
 
 type RepositorySpec struct {
@@ -98,10 +93,7 @@
 		Type:           ter.Type,
 		State:          ter.State,
 		ordNumChildBck: ter.ordNumChildBck,
-<<<<<<< HEAD
 		log:            ter.log,
-=======
->>>>>>> 340771cf
 	}
 	cl.Id, _ = uuid.FromString(ter.Id.String())
 	cl.Team, _ = uuid.FromString(ter.Id.String())
