/*-
 * Copyright (c) 2016, 1&1 Internet SE
 * Copyright (c) 2016, Jörg Pernfuß
 *
 * Use of this source code is governed by a 2-clause BSD license
 * that can be found in the LICENSE file.
 */

package tree

import (
	"fmt"
	"reflect"
	"sync"

	"github.com/1and1/soma/lib/proto"
	log "github.com/Sirupsen/logrus"
	uuid "github.com/satori/go.uuid"
)

type Group struct {
	Id              uuid.UUID
	Name            string
	State           string
	Team            uuid.UUID
	Type            string
	Parent          GroupReceiver `json:"-"`
	Fault           *Fault        `json:"-"`
	Action          chan *Action  `json:"-"`
	PropertyOncall  map[string]Property
	PropertyService map[string]Property
	PropertySystem  map[string]Property
	PropertyCustom  map[string]Property
	Checks          map[string]Check
	CheckInstances  map[string][]string
	Instances       map[string]CheckInstance
<<<<<<< HEAD
	Children        map[string]GroupAttacher `json:"-"`
	loadedInstances map[string]map[string]CheckInstance
	ordNumChildGrp  int
	ordNumChildClr  int
	ordNumChildNod  int
	ordChildrenGrp  map[int]string
	ordChildrenClr  map[int]string
	ordChildrenNod  map[int]string
	hasUpdate       bool
	log             *log.Logger
=======
	Children        map[string]GroupAttacher            `json:"-"`
	loadedInstances map[string]map[string]CheckInstance `json:"-"`
	ordNumChildGrp int `json:"-"`
	ordNumChildClr int `json:"-"`
	ordNumChildNod int `json:"-"`
	ordChildrenGrp map[int]string `json:"-"`
	ordChildrenClr map[int]string `json:"-"`
	ordChildrenNod map[int]string `json:"-"`
>>>>>>> 340771cf
}

type GroupSpec struct {
	Id   string
	Name string
	Team string
}

//
// NEW
func NewGroup(spec GroupSpec) *Group {
	if !specGroupCheck(spec) {
		fmt.Printf("%#v\n", spec) // XXX DEBUG
		panic(`No.`)
	}

	teg := new(Group)
	teg.Id, _ = uuid.FromString(spec.Id)
	teg.Name = spec.Name
	teg.Team, _ = uuid.FromString(spec.Team)
	teg.Type = "group"
	teg.State = "floating"
	teg.Parent = nil
	teg.Children = make(map[string]GroupAttacher)
	teg.PropertyOncall = make(map[string]Property)
	teg.PropertyService = make(map[string]Property)
	teg.PropertySystem = make(map[string]Property)
	teg.PropertyCustom = make(map[string]Property)
	teg.Checks = make(map[string]Check)
	teg.CheckInstances = make(map[string][]string)
	teg.Instances = make(map[string]CheckInstance)
	teg.loadedInstances = make(map[string]map[string]CheckInstance)
	teg.ordNumChildGrp = 0
	teg.ordNumChildClr = 0
	teg.ordNumChildNod = 0
	teg.ordChildrenGrp = make(map[int]string)
	teg.ordChildrenClr = make(map[int]string)
	teg.ordChildrenNod = make(map[int]string)

	return teg
}

func (teg Group) Clone() *Group {
	cl := Group{
<<<<<<< HEAD
		Name:           teg.Name,
		State:          teg.State,
		Type:           teg.Type,
		ordNumChildGrp: teg.ordNumChildGrp,
		ordNumChildClr: teg.ordNumChildClr,
		ordNumChildNod: teg.ordNumChildNod,
		log:            teg.log,
=======
		Name:  teg.Name,
		State: teg.State,
		Type:  teg.Type,
		ordNumChildGrp: teg.ordNumChildGrp,
		ordNumChildClr: teg.ordNumChildClr,
		ordNumChildNod: teg.ordNumChildNod,
>>>>>>> 340771cf
	}
	cl.Id, _ = uuid.FromString(teg.Id.String())

	f := make(map[string]GroupAttacher, 0)
	for k, child := range teg.Children {
		f[k] = child.CloneGroup()
	}
	cl.Children = f

	pO := make(map[string]Property)
	for k, prop := range teg.PropertyOncall {
		pO[k] = prop.Clone()
	}
	cl.PropertyOncall = pO

	pSv := make(map[string]Property)
	for k, prop := range teg.PropertyService {
		pSv[k] = prop.Clone()
	}
	cl.PropertyService = pSv

	pSy := make(map[string]Property)
	for k, prop := range teg.PropertySystem {
		pSy[k] = prop.Clone()
	}
	cl.PropertySystem = pSy

	pC := make(map[string]Property)
	for k, prop := range teg.PropertyCustom {
		pC[k] = prop.Clone()
	}
	cl.PropertyCustom = pC

	cK := make(map[string]Check)
	for k, chk := range teg.Checks {
		cK[k] = chk.Clone()
	}
	cl.Checks = cK

	cki := make(map[string]CheckInstance)
	for k, chki := range teg.Instances {
		cki[k] = chki.Clone()
	}
	cl.Instances = cki
	cl.loadedInstances = make(map[string]map[string]CheckInstance)

	ci := make(map[string][]string)
	for k, _ := range teg.CheckInstances {
		for _, str := range teg.CheckInstances[k] {
			t := str
			ci[k] = append(ci[k], t)
		}
	}
	cl.CheckInstances = ci

	chLG := make(map[int]string)
	for i, s := range teg.ordChildrenGrp {
		chLG[i] = s
	}
	cl.ordChildrenGrp = chLG

	chLC := make(map[int]string)
	for i, s := range teg.ordChildrenClr {
		chLC[i] = s
	}
	cl.ordChildrenClr = chLC

	chLN := make(map[int]string)
	for i, s := range teg.ordChildrenNod {
		chLN[i] = s
	}
	cl.ordChildrenNod = chLN

	return &cl
}

func (teg Group) CloneBucket() BucketAttacher {
	return teg.Clone()
}

func (teg Group) CloneGroup() GroupAttacher {
	return teg.Clone()
}

//
// Interface: Builder
func (teg *Group) GetID() string {
	return teg.Id.String()
}

func (teg *Group) GetName() string {
	return teg.Name
}

func (teg *Group) GetType() string {
	return teg.Type
}

func (teg *Group) setParent(p Receiver) {
	switch p.(type) {
	case *Bucket:
		teg.setGroupParent(p.(GroupReceiver))
		teg.State = "standalone"
	case *Group:
		teg.setGroupParent(p.(GroupReceiver))
		teg.State = "grouped"
	default:
		fmt.Printf("Type: %s\n", reflect.TypeOf(p))
		panic(`Group.setParent`)
	}
}

func (teg *Group) setAction(c chan *Action) {
	teg.Action = c
}

func (teg *Group) setActionDeep(c chan *Action) {
	teg.setAction(c)
	for ch, _ := range teg.Children {
		teg.Children[ch].setActionDeep(c)
	}
}

func (g *Group) setLog(newlog *log.Logger) {
	g.log = newlog
}

func (g *Group) setLoggerDeep(newlog *log.Logger) {
	g.setLog(newlog)
	for ch, _ := range g.Children {
		g.Children[ch].setLoggerDeep(newlog)
	}
}

// GroupReceiver == can receive Groups as children
func (teg *Group) setGroupParent(p GroupReceiver) {
	teg.Parent = p
}

func (teg *Group) updateParentRecursive(p Receiver) {
	teg.setParent(p)
	var wg sync.WaitGroup
	for child, _ := range teg.Children {
		wg.Add(1)
		c := child
		go func(str Receiver) {
			defer wg.Done()
			teg.Children[c].updateParentRecursive(str)
		}(teg)
	}
	wg.Wait()
}

func (teg *Group) clearParent() {
	teg.Parent = nil
	teg.State = "floating"
}

func (teg *Group) setFault(f *Fault) {
	teg.Fault = f
}

func (teg *Group) updateFaultRecursive(f *Fault) {
	teg.setFault(f)
	var wg sync.WaitGroup
	for child, _ := range teg.Children {
		wg.Add(1)
		c := child
		go func(ptr *Fault) {
			defer wg.Done()
			teg.Children[c].updateFaultRecursive(ptr)
		}(f)
	}
	wg.Wait()
}

//
// Interface: Bucketeer
func (teg *Group) GetBucket() Receiver {
	if teg.Parent == nil {
		if teg.Fault == nil {
			panic(`Group.GetBucket called without Parent`)
		} else {
			return teg.Fault
		}
	}
	return teg.Parent.(Bucketeer).GetBucket()
}

func (teg *Group) GetRepository() string {
	return teg.Parent.(Bucketeer).GetBucket().(Bucketeer).GetRepository()
}

func (teg *Group) GetRepositoryName() string {
	return teg.Parent.(Bucketeer).GetBucket().(Bucketeer).GetRepositoryName()
}

func (teg *Group) GetEnvironment() string {
	return teg.Parent.(Bucketeer).GetBucket().(Bucketeer).GetEnvironment()
}

//
//
func (teg *Group) ComputeCheckInstances() {
<<<<<<< HEAD
	teg.log.Printf("TK[%s]: Action=%s, ObjectType=%s, ObjectId=%s",
		teg.GetRepositoryName(),
		`ComputeCheckInstances`,
		`group`,
		teg.Id.String(),
	)
=======
>>>>>>> 340771cf
	/* var wg sync.WaitGroup
	for child, _ := range teg.Children {
		wg.Add(1)
		c := child
		go func() {
			defer wg.Done()
			teg.Children[c].ComputeCheckInstances()
		}()
	}
	wg.Wait() */
	// groups
	for i := 0; i < teg.ordNumChildGrp; i++ {
		if child, ok := teg.ordChildrenGrp[i]; ok {
			teg.Children[child].ComputeCheckInstances()
		}
	}
	// clusters
	for i := 0; i < teg.ordNumChildClr; i++ {
		if child, ok := teg.ordChildrenClr[i]; ok {
			teg.Children[child].ComputeCheckInstances()
		}
	}
	// nodes
	for i := 0; i < teg.ordNumChildNod; i++ {
		if child, ok := teg.ordChildrenNod[i]; ok {
			teg.Children[child].ComputeCheckInstances()
		}
	}
	teg.updateCheckInstances()
}

//
//
func (teg *Group) ClearLoadInfo() {
	var wg sync.WaitGroup
	for child, _ := range teg.Children {
		wg.Add(1)
		c := child
		go func() {
			defer wg.Done()
			teg.Children[c].ClearLoadInfo()
		}()
	}
	wg.Wait()
	teg.loadedInstances = map[string]map[string]CheckInstance{}
}

//
//
func (teg *Group) export() proto.Group {
	bucket := teg.Parent.(Bucketeer).GetBucket()
	return proto.Group{
		Id:          teg.Id.String(),
		Name:        teg.Name,
		BucketId:    bucket.(Builder).GetID(),
		ObjectState: teg.State,
		TeamId:      teg.Team.String(),
	}
}

func (teg *Group) actionCreate() {
	teg.Action <- &Action{
		Action: "create",
		Type:   teg.Type,
		Group:  teg.export(),
	}
}

func (teg *Group) actionUpdate() {
	teg.Action <- &Action{
		Action: "update",
		Type:   teg.Type,
		Group:  teg.export(),
	}
}

func (teg *Group) actionDelete() {
	teg.Action <- &Action{
		Action: "delete",
		Type:   teg.Type,
		Group:  teg.export(),
	}
}

func (teg *Group) actionMemberNew(a Action) {
	a.Action = "member_new"
	a.Type = teg.Type
	a.Group = teg.export()

	teg.Action <- &a
}

func (teg *Group) actionMemberRemoved(a Action) {
	a.Action = "member_removed"
	a.Type = teg.Type
	a.Group = teg.export()

	teg.Action <- &a
}

//
func (teg *Group) actionPropertyNew(a Action) {
	a.Action = `property_new`
	teg.actionProperty(a)
}

func (teg *Group) actionPropertyUpdate(a Action) {
	a.Action = `property_update`
	teg.actionProperty(a)
}

func (teg *Group) actionPropertyDelete(a Action) {
	a.Action = `property_delete`
	teg.actionProperty(a)
}

func (teg *Group) actionProperty(a Action) {
	a.Type = teg.Type
	a.Group = teg.export()
	a.Property.RepositoryId = teg.Parent.(Bucketeer).GetBucket().(Bucketeer).GetRepository()
	a.Property.BucketId = teg.Parent.(Bucketeer).GetBucket().(Builder).GetID()

	switch a.Property.Type {
	case "custom":
		a.Property.Custom.RepositoryId = a.Property.RepositoryId
	case "service":
		a.Property.Service.TeamId = teg.Team.String()
	}

	teg.Action <- &a
}

//
func (teg *Group) actionCheckNew(a Action) {
	a.Check.RepositoryId = teg.Parent.(Bucketeer).GetBucket().(Bucketeer).GetRepository()
	a.Check.BucketId = teg.Parent.(Bucketeer).GetBucket().(Builder).GetID()
	teg.actionDispatch("check_new", a)
}

func (teg *Group) actionCheckRemoved(a Action) {
	a.Check.RepositoryId = teg.Parent.(Bucketeer).GetBucket().(Bucketeer).GetRepository()
	a.Check.BucketId = teg.Parent.(Bucketeer).GetBucket().(Builder).GetID()
	teg.actionDispatch(`check_removed`, a)
}

func (teg *Group) setupCheckAction(c Check) Action {
	return c.MakeAction()
}

func (teg *Group) actionCheckInstanceCreate(a Action) {
	teg.actionDispatch("check_instance_create", a)
}

func (teg *Group) actionCheckInstanceUpdate(a Action) {
	teg.actionDispatch("check_instance_update", a)
}

func (teg *Group) actionCheckInstanceDelete(a Action) {
	teg.actionDispatch("check_instance_delete", a)
}

func (teg *Group) actionDispatch(action string, a Action) {
	a.Action = action
	a.Type = teg.Type
	a.Group = teg.export()

	teg.Action <- &a
}

// vim: ts=4 sw=4 sts=4 noet fenc=utf-8 ffs=unix<|MERGE_RESOLUTION|>--- conflicted
+++ resolved
@@ -34,27 +34,16 @@
 	Checks          map[string]Check
 	CheckInstances  map[string][]string
 	Instances       map[string]CheckInstance
-<<<<<<< HEAD
-	Children        map[string]GroupAttacher `json:"-"`
-	loadedInstances map[string]map[string]CheckInstance
-	ordNumChildGrp  int
-	ordNumChildClr  int
-	ordNumChildNod  int
-	ordChildrenGrp  map[int]string
-	ordChildrenClr  map[int]string
-	ordChildrenNod  map[int]string
+	Children        map[string]GroupAttacher            `json:"-"`
+	loadedInstances map[string]map[string]CheckInstance `json:"-"`
+	ordNumChildGrp  int                                 `json:"-"`
+	ordNumChildClr  int                                 `json:"-"`
+	ordNumChildNod  int                                 `json:"-"`
+	ordChildrenGrp  map[int]string                      `json:"-"`
+	ordChildrenClr  map[int]string                      `json:"-"`
+	ordChildrenNod  map[int]string                      `json:"-"`
 	hasUpdate       bool
 	log             *log.Logger
-=======
-	Children        map[string]GroupAttacher            `json:"-"`
-	loadedInstances map[string]map[string]CheckInstance `json:"-"`
-	ordNumChildGrp int `json:"-"`
-	ordNumChildClr int `json:"-"`
-	ordNumChildNod int `json:"-"`
-	ordChildrenGrp map[int]string `json:"-"`
-	ordChildrenClr map[int]string `json:"-"`
-	ordChildrenNod map[int]string `json:"-"`
->>>>>>> 340771cf
 }
 
 type GroupSpec struct {
@@ -99,7 +88,6 @@
 
 func (teg Group) Clone() *Group {
 	cl := Group{
-<<<<<<< HEAD
 		Name:           teg.Name,
 		State:          teg.State,
 		Type:           teg.Type,
@@ -107,14 +95,6 @@
 		ordNumChildClr: teg.ordNumChildClr,
 		ordNumChildNod: teg.ordNumChildNod,
 		log:            teg.log,
-=======
-		Name:  teg.Name,
-		State: teg.State,
-		Type:  teg.Type,
-		ordNumChildGrp: teg.ordNumChildGrp,
-		ordNumChildClr: teg.ordNumChildClr,
-		ordNumChildNod: teg.ordNumChildNod,
->>>>>>> 340771cf
 	}
 	cl.Id, _ = uuid.FromString(teg.Id.String())
 
@@ -319,15 +299,12 @@
 //
 //
 func (teg *Group) ComputeCheckInstances() {
-<<<<<<< HEAD
 	teg.log.Printf("TK[%s]: Action=%s, ObjectType=%s, ObjectId=%s",
 		teg.GetRepositoryName(),
 		`ComputeCheckInstances`,
 		`group`,
 		teg.Id.String(),
 	)
-=======
->>>>>>> 340771cf
 	/* var wg sync.WaitGroup
 	for child, _ := range teg.Children {
 		wg.Add(1)
