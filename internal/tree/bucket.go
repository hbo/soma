/*-
 * Copyright (c) 2016, 1&1 Internet SE
 * Copyright (c) 2016, Jörg Pernfuß
 *
 * Use of this source code is governed by a 2-clause BSD license
 * that can be found in the LICENSE file.
 */

package tree

import (
	"fmt"
	"sync"

	"github.com/1and1/soma/lib/proto"
	log "github.com/Sirupsen/logrus"
	uuid "github.com/satori/go.uuid"
)

type Bucket struct {
	Id              uuid.UUID
	Name            string
	Environment     string
	Type            string
	State           string
	Frozen          bool
	Deleted         bool
	Repository      uuid.UUID
	Team            uuid.UUID
	Parent          BucketReceiver `json:"-"`
	Fault           *Fault         `json:"-"`
	PropertyOncall  map[string]Property
	PropertyService map[string]Property
	PropertySystem  map[string]Property
	PropertyCustom  map[string]Property
	Checks          map[string]Check
	Children        map[string]BucketAttacher `json:"-"`
	Action          chan *Action              `json:"-"`
<<<<<<< HEAD
	ordNumChildGrp  int
	ordNumChildClr  int
	ordNumChildNod  int
	ordChildrenGrp  map[int]string
	ordChildrenClr  map[int]string
	ordChildrenNod  map[int]string
	log             *log.Logger
=======
	ordNumChildGrp int `json:"-"`
	ordNumChildClr int `json:"-"`
	ordNumChildNod int `json:"-"`
	ordChildrenGrp map[int]string `json:"-"`
	ordChildrenClr map[int]string `json:"-"`
	ordChildrenNod map[int]string `json:"-"`
>>>>>>> 340771cf
}

type BucketSpec struct {
	Id          string
	Name        string
	Environment string
	Team        string
	Repository  string
	Deleted     bool
	Frozen      bool
}

//
// NEW
func NewBucket(spec BucketSpec) *Bucket {
	if !specBucketCheck(spec) {
		fmt.Printf("%#v\n", spec) // XXX DEBUG
		panic(`No.`)
	}

	teb := new(Bucket)
	teb.Id, _ = uuid.FromString(spec.Id)
	teb.Name = spec.Name
	teb.Team, _ = uuid.FromString(spec.Team)
	teb.Environment = spec.Environment
	teb.Frozen = spec.Frozen
	teb.Deleted = spec.Deleted
	teb.Repository, _ = uuid.FromString(spec.Repository)
	teb.Type = "bucket"
	teb.State = "floating"
	teb.Parent = nil
	teb.Children = make(map[string]BucketAttacher)
	teb.PropertyOncall = make(map[string]Property)
	teb.PropertyService = make(map[string]Property)
	teb.PropertySystem = make(map[string]Property)
	teb.PropertyCustom = make(map[string]Property)
	teb.Checks = make(map[string]Check)
	teb.ordNumChildGrp = 0
	teb.ordNumChildClr = 0
	teb.ordNumChildNod = 0
	teb.ordChildrenGrp = make(map[int]string)
	teb.ordChildrenClr = make(map[int]string)
	teb.ordChildrenNod = make(map[int]string)

	return teb
}

func (teb Bucket) CloneRepository() RepositoryAttacher {
	cl := Bucket{
<<<<<<< HEAD
		Name:           teb.Name,
		Environment:    teb.Environment,
		Type:           teb.Type,
		State:          teb.State,
		Frozen:         teb.Frozen,
		Deleted:        teb.Deleted,
		ordNumChildGrp: teb.ordNumChildGrp,
		ordNumChildClr: teb.ordNumChildClr,
		ordNumChildNod: teb.ordNumChildNod,
		log:            teb.log,
=======
		Name:        teb.Name,
		Environment: teb.Environment,
		Type:        teb.Type,
		State:       teb.State,
		Frozen:      teb.Frozen,
		Deleted:     teb.Deleted,
		ordNumChildGrp: teb.ordNumChildGrp,
		ordNumChildClr: teb.ordNumChildClr,
		ordNumChildNod: teb.ordNumChildNod,
>>>>>>> 340771cf
	}
	cl.Id, _ = uuid.FromString(teb.Id.String())
	cl.Team, _ = uuid.FromString(teb.Team.String())
	cl.Repository, _ = uuid.FromString(teb.Repository.String())

	f := make(map[string]BucketAttacher)
	for k, child := range teb.Children {
		f[k] = child.CloneBucket()
	}
	cl.Children = f

	pO := make(map[string]Property)
	for k, prop := range teb.PropertyOncall {
		pO[k] = prop.Clone()
	}
	cl.PropertyOncall = pO

	pSv := make(map[string]Property)
	for k, prop := range teb.PropertyService {
		pSv[k] = prop.Clone()
	}
	cl.PropertyService = pSv

	pSy := make(map[string]Property)
	for k, prop := range teb.PropertySystem {
		pSy[k] = prop.Clone()
	}
	cl.PropertySystem = pSy

	pC := make(map[string]Property)
	for k, prop := range teb.PropertyCustom {
		pC[k] = prop.Clone()
	}
	cl.PropertyCustom = pC

	cK := make(map[string]Check)
	for k, chk := range teb.Checks {
		cK[k] = chk.Clone()
	}
	cl.Checks = cK

	chLG := make(map[int]string)
	for i, s := range teb.ordChildrenGrp {
		chLG[i] = s
	}
	cl.ordChildrenGrp = chLG

	chLC := make(map[int]string)
	for i, s := range teb.ordChildrenClr {
		chLC[i] = s
	}
	cl.ordChildrenClr = chLC

	chLN := make(map[int]string)
	for i, s := range teb.ordChildrenNod {
		chLN[i] = s
	}
	cl.ordChildrenNod = chLN

	return &cl
}

//
// Interface: Builder
func (teb *Bucket) GetID() string {
	return teb.Id.String()
}

func (teb *Bucket) GetName() string {
	return teb.Name
}

func (teb *Bucket) GetType() string {
	return teb.Type
}

func (teb *Bucket) setAction(c chan *Action) {
	teb.Action = c
}

func (teb *Bucket) setActionDeep(c chan *Action) {
	teb.setAction(c)
	for ch, _ := range teb.Children {
		teb.Children[ch].setActionDeep(c)
	}
}

func (b *Bucket) setLog(newlog *log.Logger) {
	b.log = newlog
}

func (b *Bucket) setLoggerDeep(newlog *log.Logger) {
	b.setLog(newlog)
	for ch, _ := range b.Children {
		b.Children[ch].setLoggerDeep(newlog)
	}
}

//
// Interface: Bucketeer
func (teb *Bucket) GetBucket() Receiver {
	return teb
}

func (teb *Bucket) GetEnvironment() string {
	return teb.Environment
}

func (teb *Bucket) GetRepository() string {
	return teb.Repository.String()
}

func (teb *Bucket) GetRepositoryName() string {
	return teb.Parent.(*Repository).GetName()
}

//
//
func (teb *Bucket) ComputeCheckInstances() {
	teb.log.Printf("TK[%s]: Action=%s, ObjectType=%s, ObjectId=%s",
		teb.GetRepositoryName(),
		`ComputeCheckInstances`,
		`bucket`,
		teb.Id.String(),
	)
	/* var wg sync.WaitGroup
	for child, _ := range teb.Children {
		wg.Add(1)
		c := child
		go func() {
			defer wg.Done()
			teb.Children[c].ComputeCheckInstances()
		}()
	}
	wg.Wait() */
	// groups
	for i := 0; i < teb.ordNumChildGrp; i++ {
		if child, ok := teb.ordChildrenGrp[i]; ok {
			teb.Children[child].ComputeCheckInstances()
		}
	}
	// clusters
	for i := 0; i < teb.ordNumChildClr; i++ {
		if child, ok := teb.ordChildrenClr[i]; ok {
			teb.Children[child].ComputeCheckInstances()
		}
	}
	// nodes
	for i := 0; i < teb.ordNumChildNod; i++ {
		if child, ok := teb.ordChildrenNod[i]; ok {
			teb.Children[child].ComputeCheckInstances()
		}
	}
}

//
//
func (teb *Bucket) ClearLoadInfo() {
	var wg sync.WaitGroup
	for child, _ := range teb.Children {
		wg.Add(1)
		c := child
		go func() {
			defer wg.Done()
			teb.Children[c].ClearLoadInfo()
		}()
	}
	wg.Wait()
}

//
//
func (teb *Bucket) export() proto.Bucket {
	return proto.Bucket{
		Id:           teb.Id.String(),
		Name:         teb.Name,
		RepositoryId: teb.Repository.String(),
		TeamId:       teb.Team.String(),
		Environment:  teb.Environment,
		IsDeleted:    teb.Deleted,
		IsFrozen:     teb.Frozen,
	}
}

func (teb *Bucket) actionCreate() {
	teb.Action <- &Action{
		Action: "create",
		Type:   teb.Type,
		Bucket: teb.export(),
	}
}

func (teb *Bucket) actionUpdate() {
	teb.Action <- &Action{
		Action: "update",
		Type:   teb.Type,
		Bucket: teb.export(),
	}
}

func (teb *Bucket) actionDelete() {
	teb.Action <- &Action{
		Action: "delete",
		Type:   teb.Type,
		Bucket: teb.export(),
	}
}

func (teb *Bucket) actionAssignNode(a Action) {
	a.Action = "node_assignment"
	a.Type = teb.Type
	a.Bucket = teb.export()

	teb.Action <- &a
}

//
func (teb *Bucket) actionPropertyNew(a Action) {
	a.Action = "property_new"
	teb.actionProperty(a)
}

func (teb *Bucket) actionPropertyUpdate(a Action) {
	a.Action = `property_update`
	teb.actionProperty(a)
}

func (teb *Bucket) actionPropertyDelete(a Action) {
	a.Action = `property_delete`
	teb.actionProperty(a)
}

func (teb *Bucket) actionProperty(a Action) {
	a.Type = teb.Type
	a.Bucket = teb.export()

	a.Property.RepositoryId = teb.Repository.String()
	a.Property.BucketId = teb.Id.String()
	switch a.Property.Type {
	case `custom`:
		a.Property.Custom.RepositoryId = a.Property.RepositoryId
	case `service`:
		a.Property.Service.TeamId = teb.Team.String()
	}

	teb.Action <- &a
}

//
func (teb *Bucket) actionCheckNew(a Action) {
	a.Action = "check_new"
	a.Type = teb.Type
	a.Bucket = teb.export()
	a.Check.RepositoryId = teb.Repository.String()
	a.Check.BucketId = teb.Id.String()

	teb.Action <- &a
}

func (teb *Bucket) actionCheckRemoved(a Action) {
	a.Action = `check_removed`
	a.Type = teb.Type
	a.Bucket = teb.export()
	a.Check.RepositoryId = teb.Repository.String()
	a.Check.BucketId = teb.Id.String()

	teb.Action <- &a
}

func (teb *Bucket) setupCheckAction(c Check) Action {
	return c.MakeAction()
}

// vim: ts=4 sw=4 sts=4 noet fenc=utf-8 ffs=unix<|MERGE_RESOLUTION|>--- conflicted
+++ resolved
@@ -36,22 +36,13 @@
 	Checks          map[string]Check
 	Children        map[string]BucketAttacher `json:"-"`
 	Action          chan *Action              `json:"-"`
-<<<<<<< HEAD
-	ordNumChildGrp  int
-	ordNumChildClr  int
-	ordNumChildNod  int
-	ordChildrenGrp  map[int]string
-	ordChildrenClr  map[int]string
-	ordChildrenNod  map[int]string
+	ordNumChildGrp  int                       `json:"-"`
+	ordNumChildClr  int                       `json:"-"`
+	ordNumChildNod  int                       `json:"-"`
+	ordChildrenGrp  map[int]string            `json:"-"`
+	ordChildrenClr  map[int]string            `json:"-"`
+	ordChildrenNod  map[int]string            `json:"-"`
 	log             *log.Logger
-=======
-	ordNumChildGrp int `json:"-"`
-	ordNumChildClr int `json:"-"`
-	ordNumChildNod int `json:"-"`
-	ordChildrenGrp map[int]string `json:"-"`
-	ordChildrenClr map[int]string `json:"-"`
-	ordChildrenNod map[int]string `json:"-"`
->>>>>>> 340771cf
 }
 
 type BucketSpec struct {
@@ -101,7 +92,6 @@
 
 func (teb Bucket) CloneRepository() RepositoryAttacher {
 	cl := Bucket{
-<<<<<<< HEAD
 		Name:           teb.Name,
 		Environment:    teb.Environment,
 		Type:           teb.Type,
@@ -112,17 +102,6 @@
 		ordNumChildClr: teb.ordNumChildClr,
 		ordNumChildNod: teb.ordNumChildNod,
 		log:            teb.log,
-=======
-		Name:        teb.Name,
-		Environment: teb.Environment,
-		Type:        teb.Type,
-		State:       teb.State,
-		Frozen:      teb.Frozen,
-		Deleted:     teb.Deleted,
-		ordNumChildGrp: teb.ordNumChildGrp,
-		ordNumChildClr: teb.ordNumChildClr,
-		ordNumChildNod: teb.ordNumChildNod,
->>>>>>> 340771cf
 	}
 	cl.Id, _ = uuid.FromString(teb.Id.String())
 	cl.Team, _ = uuid.FromString(teb.Team.String())
