package main

import (
	"database/sql"
	"encoding/json"
	"fmt"
<<<<<<< HEAD
	"strconv"
=======
	"log"
>>>>>>> 7f9fa572
	"strings"
	"time"

	"github.com/1and1/soma/internal/stmt"
	"github.com/1and1/soma/internal/tree"
	"github.com/1and1/soma/lib/proto"
	log "github.com/Sirupsen/logrus"
	uuid "github.com/satori/go.uuid"
)

type treeRequest struct {
	RequestType string
	Action      string
	User        string
	JobId       uuid.UUID
	reply       chan somaResult
	Repository  somaRepositoryRequest
	Bucket      somaBucketRequest
	Group       somaGroupRequest
	Cluster     somaClusterRequest
	Node        somaNodeRequest
	CheckConfig somaCheckConfigRequest
}

type treeResult struct {
	ResultType  string
	ResultError error
	JobId       uuid.UUID
	Repository  somaRepositoryResult
	Bucket      somaRepositoryRequest
}

type treeKeeper struct {
	repoId     string
	repoName   string
	team       string
	broken     bool
	ready      bool
	stopped    bool
	frozen     bool
	rebuild    bool
	rbLevel    string
	input      chan treeRequest
	shutdown   chan bool
	stopchan   chan bool
	conn       *sql.DB
	tree       *tree.Tree
	errChan    chan *tree.Error
	actionChan chan *tree.Action
	start_job  *sql.Stmt
	get_view   *sql.Stmt
}

// run() is the method a treeKeeper executes in its background
// go-routine. It checks and handles the input channels and reacts
// appropriately.
func (tk *treeKeeper) run() {
	log.Printf("Starting TreeKeeper for Repo %s (%s)", tk.repoName, tk.repoId)
	tk.startupLoad()
	var err error

	// treekeepers have a dedicated connection pool
	defer tk.conn.Close()

	// if this was a rebuild, simply return if it failed
	if tk.broken && tk.rebuild {
		return
	}

	// rebuild was successful, process events from initial loading
	// then exit. We issue a fake job for this.
	if tk.rebuild {
		req := treeRequest{
			RequestType: `rebuild`,
			Action:      `rebuild`,
			JobId:       uuid.NewV4(),
		}
		tk.process(&req)
		tk.buildDeploymentDetails()
		tk.orderDeploymentDetails()
		tk.conn.Close()
		return
	}

	// there was an error during startupLoad(), the repository is
	// considered broken.
	if tk.broken {
		tickTack := time.NewTicker(time.Second * 10).C
	hoverloop:
		for {
			select {
			case <-tickTack:
				log.Printf("TK[%s]: BROKEN REPOSITORY %s flying holding patterns!\n",
					tk.repoName, tk.repoId)
			case <-tk.shutdown:
				break hoverloop
			case <-tk.stopchan:
				tk.stop()
				goto stopsign
			}
		}
		return
	}

	// prepare statements
	if tk.start_job, err = tk.conn.Prepare(tkStmtStartJob); err != nil {
		log.Fatal("treekeeper/start-job: ", err)
	}
	defer tk.start_job.Close()

	if tk.get_view, err = tk.conn.Prepare(tkStmtGetViewFromCapability); err != nil {
		log.Fatal("treekeeper/get-view-by-capability: ", err)
	}
	defer tk.get_view.Close()

	log.Printf("TK[%s]: ready for service!\n", tk.repoName)
	tk.ready = true

	if SomaCfg.Observer {
		// XXX should listen on stopchan
		log.Printf("TreeKeeper [%s] entered observer mode\n", tk.repoName)
		<-tk.shutdown
		goto exit
	}

stopsign:
	if tk.stopped {
		// drain the input channel, it could be currently full and
		// writers blocked on it. Future writers will check
		// isStopped() before writing (and/or remove this tree from
		// the handlerMap)
	drain:
		for i := len(tk.input); i > 0; i-- {
			<-tk.input
		}
		if len(tk.input) > 0 {
			// there were blocked writers on a full buffered channel
			goto drain
		}

		log.Printf("TreeKeeper [%s] has stopped", tk.repoName)
		for {
			select {
			case <-tk.shutdown:
				goto exit
			case <-tk.stopchan:
			}
		}
	}
runloop:
	for {
		select {
		case <-tk.shutdown:
			break runloop
		case <-tk.stopchan:
			tk.stop()
			goto stopsign
		case req := <-tk.input:
			tk.process(&req)
			handlerMap[`jobDelay`].(*jobDelay).notify <- req.JobId.String()
			if !tk.frozen {
				tk.buildDeploymentDetails()
				tk.orderDeploymentDetails()
			}
		}
	}
exit:
}

func (tk *treeKeeper) isReady() bool {
	return tk.ready
}

func (tk *treeKeeper) isBroken() bool {
	return tk.broken
}

func (tk *treeKeeper) stop() {
	tk.stopped = true
	tk.ready = false
	tk.broken = false
}

func (tk *treeKeeper) isStopped() bool {
	return tk.stopped
}

func (tk *treeKeeper) process(q *treeRequest) {
	var (
		err       error
		hasErrors bool
		tx        *sql.Tx
		stm       map[string]*sql.Stmt
	)

	if !tk.rebuild {
		_, err = tk.start_job.Exec(q.JobId.String(), time.Now().UTC())
		if err != nil {
			log.Println(err)
		}
		log.Printf("Processing job: %s\n", q.JobId.String())
	} else {
		log.Printf("Processing rebuild job: %s\n", q.JobId.String())
	}

	tk.tree.Begin()

	// q.Action == `rebuild` will fall through switch
	switch q.Action {

	//
	// TREE MANIPULATION REQUESTS
	case
		`create_bucket`:
		tk.treeBucket(q)

	case
		`create_group`,
		`delete_group`,
		`reset_group_to_bucket`,
		`add_group_to_group`:
		tk.treeGroup(q)

	case
		`create_cluster`,
		`delete_cluster`,
		`reset_cluster_to_bucket`,
		`add_cluster_to_group`:
		tk.treeCluster(q)

	case
		"assign_node",
		"delete_node",
		"reset_node_to_bucket",
		"add_node_to_group",
		"add_node_to_cluster":
		tk.treeNode(q)

	//
	// PROPERTY MANIPULATION REQUESTS
	case
		`add_system_property_to_repository`,
		`add_system_property_to_bucket`,
		`add_system_property_to_group`,
		`add_system_property_to_cluster`,
		`add_system_property_to_node`,
		`add_service_property_to_repository`,
		`add_service_property_to_bucket`,
		`add_service_property_to_group`,
		`add_service_property_to_cluster`,
		`add_service_property_to_node`,
		`add_oncall_property_to_repository`,
		`add_oncall_property_to_bucket`,
		`add_oncall_property_to_group`,
		`add_oncall_property_to_cluster`,
		`add_oncall_property_to_node`,
		`add_custom_property_to_repository`,
		`add_custom_property_to_bucket`,
		`add_custom_property_to_group`,
		`add_custom_property_to_cluster`,
		`add_custom_property_to_node`:
		tk.addProperty(q)

	case
		`delete_system_property_from_repository`,
		`delete_system_property_from_bucket`,
		`delete_system_property_from_group`,
		`delete_system_property_from_cluster`,
		`delete_system_property_from_node`,
		`delete_service_property_from_repository`,
		`delete_service_property_from_bucket`,
		`delete_service_property_from_group`,
		`delete_service_property_from_cluster`,
		`delete_service_property_from_node`,
		`delete_oncall_property_from_repository`,
		`delete_oncall_property_from_bucket`,
		`delete_oncall_property_from_group`,
		`delete_oncall_property_from_cluster`,
		`delete_oncall_property_from_node`,
		`delete_custom_property_from_repository`,
		`delete_custom_property_from_bucket`,
		`delete_custom_property_from_group`,
		`delete_custom_property_from_cluster`,
		`delete_custom_property_from_node`:
		tk.rmProperty(q)

	//
	// CHECK MANIPULATION REQUESTS
	case
		`add_check_to_repository`,
		`add_check_to_bucket`,
		`add_check_to_group`,
		`add_check_to_cluster`,
		`add_check_to_node`:
		err = tk.addCheck(&q.CheckConfig.CheckConfig)

	case
		`remove_check_from_repository`,
		`remove_check_from_bucket`,
		`remove_check_from_group`,
		`remove_check_from_cluster`,
		`remove_check_from_node`:
		err = tk.rmCheck(&q.CheckConfig.CheckConfig)
	}

	// check if we accumulated an error in one of the switch cases
	if err != nil {
		goto bailout
	}

	// recalculate check instances
	tk.tree.ComputeCheckInstances()

	// open multi-statement transaction
	if tx, stm, err = tk.startTx(); err != nil {
		goto bailout
	}
	defer tx.Rollback()

	// defer constraint checks
	if _, err = tx.Exec(tkStmtDeferAllConstraints); err != nil {
		log.Println("Failed to exec: tkStmtDeferAllConstraints")
		goto bailout
	}

	// save the check configuration as part of the transaction before
	// processing the action channel
	if strings.Contains(q.Action, "add_check_to_") {
		if err = tk.txCheckConfig(q.CheckConfig.CheckConfig,
			stm); err != nil {
			goto bailout
		}
	}

	// mark the check configuration as deleted
	if strings.HasPrefix(q.Action, `remove_check_from_`) {
		if _, err = tx.Exec(
			stmt.TxMarkCheckConfigDeleted,
			q.CheckConfig.CheckConfig.Id,
		); err != nil {
			goto bailout
		}
	}

	// if the error channel has entries, we can fully ignore the
	// action channel
	for i := len(tk.errChan); i > 0; i-- {
		e := <-tk.errChan
		b, _ := json.Marshal(e)
		log.Println(string(b))
		hasErrors = true
		if err == nil {
			err = fmt.Errorf(e.Action)
		}
	}
	if hasErrors {
		goto bailout
	}

actionloop:
	for i := len(tk.actionChan); i > 0; i-- {
		a := <-tk.actionChan

		// we need all messages to figure out why for example a deferred
		// constraint later failed
		//jBxX, _ := json.Marshal(a)
		//log.Printf("%s - Processing: %s\n", q.JobId.String(), string(jBxX))

		// only check and check_instance actions are relevant during
		// a rebuild, everything else is ignored. Even some deletes are
		// valid, for example when a property overwrites inheritance of
		// another property, the first will generate deletes.
		// Other deletes should not occur, like node/delete, but will be
		// sorted later. TODO
		if tk.rebuild {
			if tk.rbLevel == `instances` {
				switch a.Action {
				case `check_new`, `check_removed`:
					// ignore only in instance-rebuild mode
					continue actionloop
				}
			}
			switch a.Action {
			case `property_new`, `property_delete`,
				`create`, `update`, `delete`,
				`node_assignment`,
				`member_new`, `member_removed`:
				// ignore in all rebuild modes
				continue actionloop
			}
		}

		switch a.Action {
		case `property_new`, `property_delete`:
			if err = tk.txProperty(a, stm); err != nil {
				break actionloop
			}
		case `check_new`, `check_removed`:
			if err = tk.txCheck(a, stm); err != nil {
				break actionloop
			}
		case `check_instance_create`,
			`check_instance_update`,
			`check_instance_delete`:
			if err = tk.txCheckInstance(a, stm); err != nil {
				break actionloop
			}
		case `create`, `update`, `delete`, `node_assignment`,
			`member_new`, `member_removed`:
			if err = tk.txTree(a, stm, q.User); err != nil {
				break actionloop
			}
		default:
			err = fmt.Errorf(
				"Unhandled message in action stream: %s/%s",
				a.Type,
				a.Action,
			)
			break actionloop
		}

		switch a.Type {
		case "errorchannel":
			continue actionloop
		}
	}
	if err != nil {
		goto bailout
	}

	if !tk.rebuild {
		// mark job as finished
		if _, err = tx.Exec(
			tkStmtFinishJob,
			q.JobId.String(),
			time.Now().UTC(),
			"success",
			``, // empty error field
		); err != nil {
			goto bailout
		}
	}

	// commit transaction
	if err = tx.Commit(); err != nil {
		goto bailout
	}
	log.Printf("SUCCESS - Finished job: %s\n", q.JobId.String())

	// accept tree changes
	tk.tree.Commit()
	return

bailout:
	log.Printf("FAILED - Finished job: %s\n", q.JobId.String())
	log.Println(err)

	// if this was a rebuild, the tree will not persist and the
	// job is faked
	if tk.rebuild {
		return
	}

	tk.tree.Rollback()
	tx.Rollback()
	tk.conn.Exec(
		tkStmtFinishJob,
		q.JobId.String(),
		time.Now().UTC(),
		"failed",
		err.Error(),
	)
	for i := len(tk.actionChan); i > 0; i-- {
		a := <-tk.actionChan
		jB, _ := json.Marshal(a)
		log.Printf("Cleaned message: %s\n", string(jB))
	}
	return
}

/* Ops Access
 */
func (tk *treeKeeper) shutdownNow() {
	tk.shutdown <- true
}

func (tk *treeKeeper) stopNow() {
	tk.stopchan <- true
}

// vim: ts=4 sw=4 sts=4 noet fenc=utf-8 ffs=unix<|MERGE_RESOLUTION|>--- conflicted
+++ resolved
@@ -4,17 +4,11 @@
 	"database/sql"
 	"encoding/json"
 	"fmt"
-<<<<<<< HEAD
-	"strconv"
-=======
-	"log"
->>>>>>> 7f9fa572
 	"strings"
 	"time"
 
 	"github.com/1and1/soma/internal/stmt"
 	"github.com/1and1/soma/internal/tree"
-	"github.com/1and1/soma/lib/proto"
 	log "github.com/Sirupsen/logrus"
 	uuid "github.com/satori/go.uuid"
 )
